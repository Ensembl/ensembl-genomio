--- conflicted
+++ resolved
@@ -89,21 +89,13 @@
         output_dir = self.param_required("output_dir")
         species = self.param_required("species")
         name = self.param_required("comparison_name")
-<<<<<<< HEAD
         accession = self.param_required("accession")
 
-=======
-        
->>>>>>> b50c03e8
         map_dna = self.get_map(map_dna_path)
         seq1 = self.get_fasta(fasta1, map_dna)
         seq2 = self.get_fasta(fasta2, map_dna)
         
         (stats, diffs, seq_map) = self.compare_seqs(seq1, seq2)
-<<<<<<< HEAD
-=======
-        
->>>>>>> b50c03e8
         # Print mapping to a file (add report data)
         map_file = output_dir + "/" + species + "_" + name + ".map"
         self.print_map(seq_map, map_file, report)
@@ -136,10 +128,6 @@
         
         accession_version = r'\.\d+$'
         report = []
-<<<<<<< HEAD
-
-=======
->>>>>>> b50c03e8
         for insdc_name, old_name in seq_map.items():
             if insdc_name not in report_seq:
                 raise Exception("No INSDC %s found in report" % insdc_name)
@@ -220,7 +208,6 @@
 
     def compare_seqs(self, seq1, seq2):
         comp = []
-<<<<<<< HEAD
         accession = self.param_required("accession")
         diff = abs(len(seq1) - len(seq2))
         stats = {
@@ -244,23 +231,6 @@
         value = None  # variable used for summary
         org_value = "no_organelles_present"   # variable used for organellar_summary
 
-=======
-        stats = {
-                "seq_count_1" : len(seq1),
-                "seq_count_2" : len(seq2),
-                "diff_length" : abs(len(seq1) - len(seq2)),
-                "common" : 0,
-                "only1" : 0,
-                "only2" : 0,
-                "max_only1" : 0,
-                "max_only2" : 0,
-                "only1_200" : 0,
-                "only1_1000" : 0,
-                "only2_200" : 0,
-                "only2_1000" : 0,
-        }
-        
->>>>>>> b50c03e8
         # Compare number of sequences
         if len(seq1) != len(seq2):
             comp.append("WARNING: Different number of sequences: %d vs %d" % (len(seq1), len(seq2)))
@@ -270,7 +240,6 @@
         # Compare sequences
         seqs1 = self.build_seq_dict(seq1)
         seqs2 = self.build_seq_dict(seq2)
-<<<<<<< HEAD
 
         # find out the checksum
         md5_check_1 = SeqGroup.md5(seqs1)
@@ -411,19 +380,6 @@
         stats["organellar_summary"] = org_value
         print(stats)
 
-=======
-        
-        common, group_comp = self.find_common_groups(seqs1, seqs2)
-        comp += group_comp
-        only1 = {seq: group for seq, group in seqs1.items() if not seq in seqs2}
-        only2 = {seq: group for seq, group in seqs2.items() if not seq in seqs1}
-
-        stats["common"] = len(common)
-        stats["only1"] = len(only1)
-        stats["only2"] = len(only2)
-        print(stats)
-        
->>>>>>> b50c03e8
         if len(only1) > 0 or len(only2) > 0:
             comp.append("\nCommon sequences: %d" % len(common))
 
@@ -486,40 +442,23 @@
                 only_seq2 = {name: len(seq) for seq, name in only2.items()}
                 for name, length in sorted(only_seq2.items(), key=lambda x: x[1]):
                     comp.append("\tOnly in 2: %s (%d)" % (name, length))
-<<<<<<< HEAD
-
+        
         return (stats, comp, common)
 
     def find_common_groups(self, seqs1, seqs2, only1, only2):
 
         print(len(seqs1))
         print(len(seqs2))
-=======
-        
-        return (stats, comp, common)
-
-    def find_common_groups(self, seqs1, seqs2):
-        
-        print(len(seqs1))
-        print(len(seqs2))
-        
->>>>>>> b50c03e8
         comp = []
         common = {}
         for seq1, group1 in seqs1.items():
             if seq1 in seqs2:
                 group2 = seqs2[seq1]
-<<<<<<< HEAD
-
-=======
-                
->>>>>>> b50c03e8
                 # Check that the 2 groups have the same number of sequences
                 if group1.count == group2.count:
                     if group1.count == 1:
                         common[group1.ids[0]] = group2.ids[0]
                     else:
-<<<<<<< HEAD
                         comp.append(
                             f"Matched 2 identical groups of sequences: {group1} and {group2}")
                         possible_id2 = " OR ".join(group2.ids)
@@ -623,16 +562,4 @@
             else:
                 print("you have duplicates")
 
-        return org, org1
-=======
-                        comp.append(f"Matched 2 identical groups of sequences: {group1} and {group2}")
-                        possible_id2 = " OR ".join(group2.ids)
-                        for id1 in group1.ids:
-                            common[id1] = possible_id2
-                            
-                else:
-                    comp.append(f"Matched 2 different groups of sequences ({group1.count} vs {group2.count}): {group1} and {group2}")
-        
-        print(len(common))
-        return common, comp
->>>>>>> b50c03e8
+        return org, org1
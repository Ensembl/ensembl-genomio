#!env python3

import eHive
import gzip
import json
import io
import re
import sys
from functools import partial

from Bio import SeqIO
from os import path
from ensembl.brc4.runnable.parser import Parser

class SeqGroup():
    def __init__(self, sequence, identifier=None):
        self.sequence = sequence
        self.length = len(self.sequence)
        self.ids = []
        if identifier: self.add_id(identifier)
        self.count = len(self.ids)
    
    def __str__(self):
        return ", ".join(self.ids)
    
    def add_id(self, identifier):
        self.ids.append(identifier)
        self.count = len(self.ids)

class compare_fasta(eHive.BaseRunnable):

    def param_defaults(self):
        return {
        }

    def run(self):
        report = self.param_required("report")
        fasta1 = self.param_required("fasta1")
        fasta2 = self.param_required("fasta2")
        map_dna_path = self.param_required("seq_regions")
        output_dir = self.param_required("output_dir")
        species = self.param_required("species")
        name = self.param_required("comparison_name")

        map_dna = self.get_map(map_dna_path)
        seq1 = self.get_fasta(fasta1, map_dna)
        seq2 = self.get_fasta(fasta2, map_dna)

        (stats, diffs, seq_map) = self.compare_seqs(seq1, seq2)

        # Print mapping to a file (add report data)
        map_file = output_dir + "/" + species + "_" + name + ".map"
        self.print_map(seq_map, map_file, report)

        # Print full list of results in a file
        output_file = output_dir + "/" + species + "_" + name + ".log"
        print("Write results in %s" % output_file)
        with open(output_file, "w") as out_fh:
            for line in diffs:
                out_fh.write(line + "\n")

        # Print the stats separately
        out = {
            "species": species,
            "stats": stats
        }
        self.dataflow(out, 2)

    def print_map(self, seq_map, map_file, report_file):

        report_parser = Parser()
        report_seq = report_parser.get_report_regions(report_file)
        report = self.add_report_to_map(seq_map, report_seq)

        print("Write map in %s" % map_file)
        with open(map_file, "w") as out_fh:
            out_fh.write(json.dumps(report, sort_keys=True, indent=4))

    def add_report_to_map(self, seq_map, report_seq):

        accession_version = r'\.\d+$'
        report = []
        for insdc_name, old_name in seq_map.items():
            if insdc_name not in report_seq:
                raise Exception("No INSDC %s found in report" % insdc_name)
            else:
                seqr = report_seq[insdc_name]
                seqr["name"] = old_name
                seqr["EBI_seq_region_name"] = old_name
                brc4_name = insdc_name
                brc4_name = re.sub(accession_version, '', brc4_name)
                seqr["BRC4_seq_region_name"] = brc4_name
                syns = [{
                    "source": "INSDC",
                    "name": insdc_name
                }]
                seqr["synonyms"] = syns
                report.append(seqr)
        return report

    def get_map(self, map_path):

        print("Read file %s" % map_path)
        data = self.get_json(map_path)

        map_dna = {}

        for seqr in data:
            if "synonyms" in seqr:
                for syn in seqr["synonyms"]:
                    if syn["name"] == "INSDC":
                        map_dna[name] = syn["value"]

        return map_dna

    def get_json(self, json_path):
        with open(json_path) as json_file:
            return json.load(json_file)
        
    def build_seq_dict(self, seqs):
        """Build a seq dict taking duplicates into account"""
        
        seqs_dict = dict()
        
        for name, seq in seqs.items():
            if seq in seqs_dict:
                seqs_dict[seq].add_id(name)
            else:
                seqs_dict[seq] = SeqGroup(seq, name)
        
        return seqs_dict
                

    def get_fasta(self, fasta_path, map_dna):

        print("Read file %s" % fasta_path)
        sequences = {}
        _open = partial(gzip.open, mode='rt') if fasta_path.endswith(
            '.gz') else open
        with _open(fasta_path) as fasta_fh:
            for rec in SeqIO.parse(fasta_fh, "fasta"):
                name = rec.id
                if name in map_dna:
                    name = map_dna[name]
                sequences[name] = re.sub(r"[^CGTA]", "N", str(rec.seq.upper()))
        return sequences

    def compare_seqs(self, seq1, seq2):
        comp = []
        diff = abs(len(seq1) - len(seq2))
        stats = {
            "accession": None,
            "seq_count_1": len(seq1),
            "seq_count_2": len(seq2),
            "num_diff_seq": diff,
            "common": 0,
            "only1": 0,
            "only2": 0,
            "max_only1": 0,
            "max_only2": 0,
            "only1_200": 0,
            "only1_1000": 0,
            "only2_200": 0,
            "only2_1000": 0,
            "other_locations": 0,
            "summary": None,
            "organellar_summary": None
        }

        value = None  # variable used for summary
        org_value = "no_organelles_present"   # variable used for organellar_summary

        # Compare number of sequences
        if len(seq1) != len(seq2):
            comp.append("WARNING: Different number of sequences: %d vs %d" % (
                len(seq1), len(seq2)))
            value = "mismatch"
            org_value = "identical"
        else:
            comp.append("Same number of sequences: %d" % len(seq1))

        # Compare sequences
<<<<<<< HEAD
        seqs1 = self.build_seq_dict(seq1)
        seqs2 = self.build_seq_dict(seq2)
        
        common, group_comp = self.find_common_groups(seqs1, seqs2)
        comp += group_comp
        only1 = {seq: group for seq, group in seqs1.items() if not seq in seqs2}
        only2 = {seq: group for seq, group in seqs2.items() if not seq in seqs1}
=======
        seqs1 = {seq: name for name, seq in seq1.items()}
        seqs2 = {seq: name for name, seq in seq2.items()}

        common = {seqs2[seq]: name for seq,
                  name in seqs1.items() if seq in seqs2}
        only1 = {seq: name for seq, name in seqs1.items() if not seq in seqs2}
        only2 = {seq: name for seq, name in seqs2.items() if not seq in seqs1}
>>>>>>> ef56f414

        if len(seq1) == len(seq2) and len(common) == len(seq1):
            if len(only1) == 0 and len(only2) == 0:
                value = "identical"
        else:
            value = "mismatch"

        # comparing the organellar sequences
        report = self.param_required("report")
        report_parser = Parser()
        report_seq = report_parser.get_report_regions(report)
        report = self.add_report_to_map(common, report_seq)
        map_dna_path = self.param_required("seq_regions")
        data = self.get_json(map_dna_path)
        org = []
        org1 = []
        org2 = []
        org3 = []
        # get the accession
        fasta1 = self.param_required("fasta1")
        get_acc = fasta1
        acc = get_acc.split('/')
        accession = acc[4]
        # Gathering data from the INSDC report file and storing it into a list
        for k, v in report_seq.items():
            if "location" in v:
                if v['location'] not in ("chromosome", "nuclear_chromosome", "linkage_group"):
                    x = v['location']
                    org1.append(x)
                    org.append(k)
            else:
                pass

        # Gathering data from Seq_json file and storing it into a list
        for j in data:
            for k, v in j.items():
                if "location" in k:
                    if v not in ("chromosome", "nuclear_chromosome", "linkage_group"):
                        y = j['EBI_seq_region_name']
                        org3.append(v)
                        org2.append(y)
                else:
                    pass

        # checking for INSDC names for organellar sequences found in core
        for i in range(0, len(org2)):
            for p, l in report_seq.items():
                if l['name'] == org2[i]:
                    org2[i] = p
        for index, i in enumerate(org2):
            if i not in org:
                org.append(i)
                org1.append(org3[index])
            else:
                print("you have duplicates")

        # checking for multiple entries of organellar seq
        myList = [i.split('.')[0] for i in org]
        myList1 = [j[:-1] for j in myList]  # similar accession
        a = list(set(myList1))

        # comparing organellar sequences with common, only1 and only2
        count = 0
        for index, i in enumerate(org):
            if i == 'na':
                comp.append("MISSING accession in the report (na)")
            else:
                if i in common.values():
                    count = count+1
                    comp.append("%s (both) in location: %s" % (i, org1[index]))
                    if value == "identical" and count > 0:
                        org_value = "organellar_present"
                elif i in only1.values():
                    count = count+1
                    comp.append("%s (only1) in  location: %s" %
                                (i, org1[index]))
                    org_value = "unknown_with_organellar"
                else:
                    count = count+1
                    comp.append("%s (only2) in location: %s" %
                                (i, org1[index]))
                    org_value = "unknown_with_organellar"

        # if the mistmatch is due to added organell
        if len(seq1) > len(seq2):
            greater_len = len(seq1)
        else:
            greater_len = len(seq2)
        diff_common = greater_len - len(common)

        if diff != 0:
            if diff == count and diff_common == count:
                org_value = "organellar_present"

        # checking if multiple entries of organellar chromosomes are present
        if len(myList1) != len(a):
            org_value = "WARNING:Multiple_entry"

        # updating the stats
        stats["accession"] = accession
        stats["common"] = len(common)
        stats["only1"] = len(only1)
        stats["only2"] = len(only2)
<<<<<<< HEAD
        print(stats)
        
=======
        stats["other_locations"] = count
        stats["summary"] = value
        stats["organellar_summary"] = org_value

>>>>>>> ef56f414
        if len(only1) > 0 or len(only2) > 0:
            comp.append("\nCommon sequences: %d" % len(common))

            if only1:
                stats["max_only1"] = max(len(seq) for seq in only1.keys())

                # Only list sequences where the length is > 200
                mini = {seq: name for seq, name in only1.items()
                        if len(seq) <= 200}
                maxi = {seq: name for seq, name in only1.items()
                        if len(seq) > 200}

                if mini and len(mini) > 3000:
                    comp.append(
                        "WARNING: Ignoring %d sequences from 1 with length <= 200" % len(mini))
                    only1 = maxi

            if only1:
                # Only list sequences where the length is > 1000
                mini = {seq: name for seq, name in only1.items()
                        if len(seq) <= 1000}
                maxi = {seq: name for seq, name in only1.items()
                        if len(seq) > 1000}

                if mini and len(mini) > 3000:
                    comp.append(
                        "WARNING: Ignoring %d sequences from 1 with length <= 1000" % len(mini))
                    only1 = maxi

            if only1:
                total = sum([len(seq) for seq in only1.keys()])
                comp.append("WARNING: Sequences only in 1: %d (%d)" %
                            (len(only1), total))
                only_seq1 = {name: len(seq) for seq, name in only1.items()}
                for name, length in sorted(only_seq1.items(), key=lambda x: x[1]):
                    comp.append("\tOnly in 1: %s (%d)" % (name, length))

            if only2:
                stats["max_only2"] = max(len(seq) for seq in only2.keys())

                # Only list sequences where the length is > 200
                mini = {seq: name for seq, name in only2.items()
                        if len(seq) <= 200}
                maxi = {seq: name for seq, name in only2.items()
                        if len(seq) > 200}

                if mini and len(mini) > 3000:
                    comp.append(
                        "WARNING: Ignoring %d sequences from 2 with length <= 200" % len(mini))
                    only2 = maxi

            if only2:
                # Only list sequences where the length is > 1000
                mini = {seq: name for seq, name in only2.items()
                        if len(seq) <= 1000}
                maxi = {seq: name for seq, name in only2.items()
                        if len(seq) > 1000}

                if mini and len(mini) > 3000:
                    comp.append(
                        "WARNING: Ignoring %d sequences from 2 with length <= 1000" % len(mini))
                    only2 = maxi

            if only2:
                total = sum([len(seq) for seq in only2.keys()])
                comp.append("WARNING: Sequences only in 2: %d (%d)" %
                            (len(only2), total))
                only_seq2 = {name: len(seq) for seq, name in only2.items()}
                for name, length in sorted(only_seq2.items(), key=lambda x: x[1]):
                    comp.append("\tOnly in 2: %s (%d)" % (name, length))
<<<<<<< HEAD
        
        return (stats, comp, common)

    def find_common_groups(self, seqs1, seqs2):
        
        print(len(seqs1))
        print(len(seqs2))
        
        comp = []
        common = {}
        for seq1, group1 in seqs1.items():
            if seq1 in seqs2:
                group2 = seqs2[seq1]
                
                # Check that the 2 groups have the same number of sequences
                if group1.count == group2.count:
                    if group1.count == 1:
                        common[group1.ids[0]] = group2.ids[0]
                    else:
                        comp.append(f"Matched 2 identical groups of sequences: {group1} and {group2}")
                        possible_id2 = " OR ".join(group2.ids)
                        for id1 in group1.ids:
                            common[id1] = possible_id2
                            
                else:
                    comp.append(f"Matched 2 different groups of sequences ({group1.count} vs {group2.count}): {group1} and {group2}")
        
        print(len(common))
        return common, comp
=======

        return (stats, comp, common)
>>>>>>> ef56f414
<|MERGE_RESOLUTION|>--- conflicted
+++ resolved
@@ -180,7 +180,6 @@
             comp.append("Same number of sequences: %d" % len(seq1))
 
         # Compare sequences
-<<<<<<< HEAD
         seqs1 = self.build_seq_dict(seq1)
         seqs2 = self.build_seq_dict(seq2)
         
@@ -188,15 +187,6 @@
         comp += group_comp
         only1 = {seq: group for seq, group in seqs1.items() if not seq in seqs2}
         only2 = {seq: group for seq, group in seqs2.items() if not seq in seqs1}
-=======
-        seqs1 = {seq: name for name, seq in seq1.items()}
-        seqs2 = {seq: name for name, seq in seq2.items()}
-
-        common = {seqs2[seq]: name for seq,
-                  name in seqs1.items() if seq in seqs2}
-        only1 = {seq: name for seq, name in seqs1.items() if not seq in seqs2}
-        only2 = {seq: name for seq, name in seqs2.items() if not seq in seqs1}
->>>>>>> ef56f414
 
         if len(seq1) == len(seq2) and len(common) == len(seq1):
             if len(only1) == 0 and len(only2) == 0:
@@ -300,15 +290,10 @@
         stats["common"] = len(common)
         stats["only1"] = len(only1)
         stats["only2"] = len(only2)
-<<<<<<< HEAD
-        print(stats)
-        
-=======
         stats["other_locations"] = count
         stats["summary"] = value
         stats["organellar_summary"] = org_value
 
->>>>>>> ef56f414
         if len(only1) > 0 or len(only2) > 0:
             comp.append("\nCommon sequences: %d" % len(common))
 
@@ -379,8 +364,7 @@
                 only_seq2 = {name: len(seq) for seq, name in only2.items()}
                 for name, length in sorted(only_seq2.items(), key=lambda x: x[1]):
                     comp.append("\tOnly in 2: %s (%d)" % (name, length))
-<<<<<<< HEAD
-        
+
         return (stats, comp, common)
 
     def find_common_groups(self, seqs1, seqs2):
@@ -408,8 +392,4 @@
                     comp.append(f"Matched 2 different groups of sequences ({group1.count} vs {group2.count}): {group1} and {group2}")
         
         print(len(common))
-        return common, comp
-=======
-
-        return (stats, comp, common)
->>>>>>> ef56f414
+        return common, comp
# See the NOTICE file distributed with this work for additional information
# regarding copyright ownership.
#
# Licensed under the Apache License, Version 2.0 (the "License");
# you may not use this file except in compliance with the License.
# You may obtain a copy of the License at
#
#      http://www.apache.org/licenses/LICENSE-2.0
#
# Unless required by applicable law or agreed to in writing, software
# distributed under the License is distributed on an "AS IS" BASIS,
# WITHOUT WARRANTIES OR CONDITIONS OF ANY KIND, either express or implied.
# See the License for the specific language governing permissions and
# limitations under the License.
"""Unit testing of `ensembl.io.genomio.gff3.extract_annotation` module.

The unit testing is divided into one test class per submodule/class found in this module, and one test method
per public function/class method.

Typical usage example::
    $ pytest test_extract_annotation.py

"""

from contextlib import nullcontext as does_not_raise
from typing import ContextManager, Optional
import pytest
from pytest import raises

from Bio.SeqFeature import SeqFeature

from ensembl.io.genomio.gff3.extract_annotation import (
    FunctionalAnnotations,
    MissingParentError,
    AnnotationError,
)


@pytest.mark.parametrize(
    "description, feature_id, output",
    [
        ("", None, False),
        ("", "PROTID12345", False),
        ("PROTID12345", "PROTID12345", False),
        ("ProtId12345", "PROTID12345", False),
        ("hypothetical PROTID12345 (ProtId12345)", "PROTID12345", False),
        ("hypothetical protein", None, False),
        ("hypothetical_protein", None, False),
        ("Hypothetical protein", None, False),
        ("hypothetical protein PROTID12345", "PROTID12345", False),
        ("hypothetical protein ProtId12345", "PROTID12345", False),
        ("hypothetical protein (ProtId12345)", "PROTID12345", False),
        ("hypothetical protein (fragment)", None, False),
        ("hypothetical protein, variant", None, False),
        ("hypothetical protein, variant 2", None, False),
        ("hypothetical protein - conserved", None, False),
        ("hypothetical protein, conserved", None, False),
        ("Hypothetical_protein_conserved", None, False),
        ("Hypothetical conserved protein", None, False),
        ("conserved hypothetical protein", None, False),
        ("conserved hypothetical protein, putative", None, False),
        ("conserved protein, unknown function", None, False),
        ("putative protein", None, False),
        ("putative_protein", None, False),
        ("hypothetical RNA", None, False),
        ("unspecified product", None, False),
        ("Unspecified product", None, False),
        ("conserved hypothetical transmembrane protein", None, True),
    ],
)
def test_product_is_informative(description: str, feature_id: Optional[str], output: bool) -> None:
    """Tests the `FunctionalAnnotations.product_is_informative()` method.

<<<<<<< HEAD
    def test_init(self):
        """Tests the `FunctionaAnnotation.__init__()` method."""
        annot = FunctionalAnnotations()
        assert annot

    @pytest.mark.parametrize(
        "seq_feat_type, feat_type, expected",
        [
            ("gene", "gene", does_not_raise()),
            ("mRNA", "transcript", does_not_raise()),
            ("CDS", "translation", does_not_raise()),
            ("transposable_element", "transposable_element", does_not_raise()),
            ("gene", "bad_type", raises(KeyError)),
        ],
    )
    def test_add_feature_no_parent(self, seq_feat_type: str, feat_type: str, expected: ContextManager):
        """Tests the `FunctionaAnnotation.add_feature()` method with only one feature.

        Args:
            seq_feat_type: Type for the SeqFeature to add.
            feat_type: Type category for that SeqFeature.

        """
        annot = FunctionalAnnotations()
        with expected:
            feature = SeqFeature(type=seq_feat_type, id="featA")
            annot.add_feature(feature, feat_type)
            assert annot.features[feat_type][feature.id]

    @pytest.mark.parametrize(
        "parent_type, parent_id, child_id, expected",
        [
            ("gene", "geneA", "mrnA", does_not_raise()),
            ("bad_type", "geneA", "mrnA", raises(KeyError)),
            ("gene", "geneB", "mrnA", raises(MissingParentError)),
        ],
    )
    def test_add_parent(self, parent_type, parent_id, child_id, expected):
        """Tests the `FunctionaAnnotation.add_parent_link()` method.

        Add a parent feature, and then add a parent link.

        Args:
            parent_type: Type for the SeqFeature parent.
            parent_id: ID for the SeqFeature parent.
            child_id: ID for the SeqFeature child.
            expected: What exception is expected to be raised, if any.

        """
        annot = FunctionalAnnotations()
        parent = SeqFeature(type="gene", id="geneA")
        annot.add_feature(parent, "gene")

        with expected:
            annot.add_parent_link(parent_type, parent_id, child_id)

    @pytest.mark.parametrize(
        "in_parent_type, in_parent_id, in_child_id, out_parent_type, out_child_id, expected",
        [
            ("gene", "geneA", "mrnA", "gene", "mrnA", does_not_raise()),
            ("gene", "geneA", "mrnA", "bad_type", "mrnA", raises(KeyError)),
            ("gene", "geneA", "mrnA", "gene", "mrnB", raises(MissingParentError)),
        ],
    )
    def test_get_parent(
        self, in_parent_type, in_parent_id, in_child_id, out_parent_type, out_child_id, expected
    ):
        """Tests the `FunctionaAnnotation.get_parent()` method.

        Args:
            in_parent_type: Type for the SeqFeature parent.
            in_parent_id: ID for the SeqFeature parent.
            in_child_id: ID for the SeqFeature child.
            out_parent_type: Type for the parent stored in the FunctionalAnnotation.
            out_parent_id: ID for the parent stored.
            expected: What exception is expected to be raised, if any.

        """
        annot = FunctionalAnnotations()
        parent = SeqFeature(type=in_parent_type, id=in_parent_id)
        annot.add_feature(parent, "gene")
        annot.add_feature(
            SeqFeature(type="mRNA", id=in_child_id), feat_type="transcript", parent_id=in_parent_id
        )

        with expected:
            out_parent = annot.get_parent(out_parent_type, out_child_id)
            assert out_parent == in_parent_id

    @pytest.mark.parametrize(
        "child_type, child_id, out_parent_id, expected",
        [
            ("transcript", "mrna_A", "gene_A", does_not_raise()),
            ("bad_type", "mrna_A", "gene_A", raises(KeyError)),  # Child type does not exist
            ("gene", "gene_A", None, raises(AnnotationError)),  # Feature ID already loaded
            ("gene", "gene_B", "gene_A", raises(AnnotationError)),  # Cannot add a gene child of a gene
        ],
    )
    def test_add_feature_failures(
        self, child_type: str, child_id: str, out_parent_id: Optional[str], expected: ContextManager
    ):
        """Tests the `FunctionaAnnotation.add_feature()` method failures.

        Test the addition of a child feature after a parent has already been added.

        Args:
            child_type: Type for the SeqFeature child.
            child_id: ID for the SeqFeature child.
            out_parent_id: ID for the parent.
            expected: What exception is expected to be raised, if any.

        """
        annot = FunctionalAnnotations()
        with expected:
            parent = SeqFeature(type="gene", id="gene_A")

            child = SeqFeature(type="mRNA", id=child_id)
            annot.add_feature(parent, "gene")
            annot.add_feature(child, child_type, out_parent_id)

    @pytest.mark.parametrize(
        "feat_type, expected",
        [
            ("gene", does_not_raise()),
            ("transcript", does_not_raise()),
            ("translation", does_not_raise()),
            ("bad_type", raises(KeyError)),
        ],
    )
    def test_get_features(self, feat_type: str, expected: ContextManager):
        """Tests the `FunctionaAnnotation.get_features()` method.

        Load 2 features, then test the fetching of those features.

        Args:
            feat_type: Type for the features to fetch.
            expected: What exception is expected to be raised, if any.

        """
        annot = FunctionalAnnotations()
        one_gene = SeqFeature(type="gene", id="gene_A")
        one_transcript = SeqFeature(type="mRNA", id="mrna_A")
        annot.add_feature(one_gene, "gene")
        annot.add_feature(one_transcript, "transcript", parent_id=one_gene.id)

        with expected:
            out_feats = annot.get_features(feat_type)
            expected_number = 0
            if feat_type in ("gene", "transcript"):
                expected_number = 1
            assert len(out_feats) == expected_number

    @pytest.mark.parametrize(
        "gene_desc, transc_desc, transl_desc, out_gene_desc, out_transc_desc",
        [
            (None, None, None, None, None),
            ("Foobar", None, None, "Foobar", None),  # Only gene descriptions
            ("gene A", "transc B", "prod C", "gene A", "transc B"),  # All descriptions set
            (None, None, "Foobar", "Foobar", "Foobar"),  # Transfer from transl
            (None, "Foobar", None, "Foobar", "Foobar"),  # Transfer from transc
            (None, "Foobar", "Lorem", "Foobar", "Foobar"),  # Transfer from transc, transl also set
            ("Hypothetical gene", "Predicted function", "Foobar", "Foobar", "Foobar"),  # Non informative
            (None, None, "Unknown product", None, None),  # Non informative source
        ],
    )
    def test_transfer_descriptions(
        self,
        gene_desc: Optional[str],
        transc_desc: Optional[str],
        transl_desc: Optional[str],
        out_gene_desc: Optional[str],
        out_transc_desc: Optional[str],
    ):
        """Tests the `FunctionaAnnotation.transfer_descriptions()` method.

        Load 3 features (gene, transcript, translation) with or without a description for each one.

        Args:
            gene_desc: Description for the gene.
            transc_desc: Description for the transcript.
            transl_desc: Description for the translation.
            out_gene_desc: Excpected description for the gene after transfer.
            out_transc_desc: Excpected description for the transcript after transfer.

        """
        annot = FunctionalAnnotations()
        gene_name = "gene_A"
        transcript_name = "tran_A"
        one_gene = SeqFeature(type="gene", id=gene_name)
        if gene_desc:
            one_gene.qualifiers["Name"] = [gene_desc]
        one_transcript = SeqFeature(type="mRNA", id=transcript_name)
        if transc_desc:
            one_transcript.qualifiers = {"Name": [transc_desc]}
        one_translation = SeqFeature(type="CDS", id="cds_A")
        if transl_desc:
            one_translation.qualifiers = {"product": [transl_desc]}
        annot.add_feature(one_gene, "gene")
        annot.add_feature(one_transcript, "transcript", parent_id=one_gene.id)
        annot.add_feature(one_translation, "translation", parent_id=one_transcript.id)

        annot.transfer_descriptions()
        genes = annot.get_features("gene")
        transcs = annot.get_features("transcript")
        assert genes[gene_name].get("description") == out_gene_desc
        assert transcs[transcript_name].get("description") == out_transc_desc

    @pytest.mark.parametrize(
        "description, feature_id, output",
        [
            ("", None, False),
            ("", "PROTID12345", False),
            ("PROTID12345", "PROTID12345", False),
            ("ProtId12345", "PROTID12345", False),
            ("hypothetical PROTID12345 (ProtId12345)", "PROTID12345", False),
            ("hypothetical protein", None, False),
            ("hypothetical_protein", None, False),
            ("Hypothetical protein", None, False),
            ("hypothetical protein PROTID12345", "PROTID12345", False),
            ("hypothetical protein ProtId12345", "PROTID12345", False),
            ("hypothetical protein (ProtId12345)", "PROTID12345", False),
            ("hypothetical protein (fragment)", None, False),
            ("hypothetical protein, variant", None, False),
            ("hypothetical protein, variant 2", None, False),
            ("hypothetical protein - conserved", None, False),
            ("hypothetical protein, conserved", None, False),
            ("Hypothetical_protein_conserved", None, False),
            ("Hypothetical conserved protein", None, False),
            ("conserved hypothetical protein", None, False),
            ("conserved hypothetical protein, putative", None, False),
            ("conserved protein, unknown function", None, False),
            ("putative protein", None, False),
            ("putative_protein", None, False),
            ("hypothetical RNA", None, False),
            ("unspecified product", None, False),
            ("Unspecified product", None, False),
            ("conserved hypothetical transmembrane protein", None, True),
            ("unknown gene", None, False),
            ("unknown function", None, False),
        ],
    )
    def test_product_is_informative(self, description: str, feature_id: Optional[str], output: bool) -> None:
        """Tests the `FunctionalAnnotations.product_is_informative()` method.
=======
    Args:
        description: Product description.
        feature_id: Feature ID that might be in the description.
        output: Expected output, i.e. True if description is informative, False otherwise.
>>>>>>> 71669cb6

    """
    assert FunctionalAnnotations.product_is_informative(description, feature_id) == output<|MERGE_RESOLUTION|>--- conflicted
+++ resolved
@@ -66,261 +66,217 @@
         ("unspecified product", None, False),
         ("Unspecified product", None, False),
         ("conserved hypothetical transmembrane protein", None, True),
+        ("unknown gene", None, False),
+        ("unknown function", None, False),
     ],
 )
 def test_product_is_informative(description: str, feature_id: Optional[str], output: bool) -> None:
     """Tests the `FunctionalAnnotations.product_is_informative()` method.
-
-<<<<<<< HEAD
-    def test_init(self):
-        """Tests the `FunctionaAnnotation.__init__()` method."""
-        annot = FunctionalAnnotations()
-        assert annot
-
-    @pytest.mark.parametrize(
-        "seq_feat_type, feat_type, expected",
-        [
-            ("gene", "gene", does_not_raise()),
-            ("mRNA", "transcript", does_not_raise()),
-            ("CDS", "translation", does_not_raise()),
-            ("transposable_element", "transposable_element", does_not_raise()),
-            ("gene", "bad_type", raises(KeyError)),
-        ],
+    """
+    assert FunctionalAnnotations.product_is_informative(description, feature_id) == output
+
+def test_init():
+    """Tests the `FunctionaAnnotation.__init__()` method."""
+    annot = FunctionalAnnotations()
+    assert annot
+
+@pytest.mark.parametrize(
+    "seq_feat_type, feat_type, expected",
+    [
+        ("gene", "gene", does_not_raise()),
+        ("mRNA", "transcript", does_not_raise()),
+        ("CDS", "translation", does_not_raise()),
+        ("transposable_element", "transposable_element", does_not_raise()),
+        ("gene", "bad_type", raises(KeyError)),
+    ],
+)
+def test_add_feature_no_parent(seq_feat_type: str, feat_type: str, expected: ContextManager):
+    """Tests the `FunctionaAnnotation.add_feature()` method with only one feature.
+
+    Args:
+        seq_feat_type: Type for the SeqFeature to add.
+        feat_type: Type category for that SeqFeature.
+
+    """
+    annot = FunctionalAnnotations()
+    with expected:
+        feature = SeqFeature(type=seq_feat_type, id="featA")
+        annot.add_feature(feature, feat_type)
+        assert annot.features[feat_type][feature.id]
+
+@pytest.mark.parametrize(
+    "parent_type, parent_id, child_id, expected",
+    [
+        ("gene", "geneA", "mrnA", does_not_raise()),
+        ("bad_type", "geneA", "mrnA", raises(KeyError)),
+        ("gene", "geneB", "mrnA", raises(MissingParentError)),
+    ],
+)
+def test_add_parent(parent_type, parent_id, child_id, expected):
+    """Tests the `FunctionaAnnotation.add_parent_link()` method.
+
+    Add a parent feature, and then add a parent link.
+
+    Args:
+        parent_type: Type for the SeqFeature parent.
+        parent_id: ID for the SeqFeature parent.
+        child_id: ID for the SeqFeature child.
+        expected: What exception is expected to be raised, if any.
+
+    """
+    annot = FunctionalAnnotations()
+    parent = SeqFeature(type="gene", id="geneA")
+    annot.add_feature(parent, "gene")
+
+    with expected:
+        annot.add_parent_link(parent_type, parent_id, child_id)
+
+@pytest.mark.parametrize(
+    "in_parent_type, in_parent_id, in_child_id, out_parent_type, out_child_id, expected",
+    [
+        ("gene", "geneA", "mrnA", "gene", "mrnA", does_not_raise()),
+        ("gene", "geneA", "mrnA", "bad_type", "mrnA", raises(KeyError)),
+        ("gene", "geneA", "mrnA", "gene", "mrnB", raises(MissingParentError)),
+    ],
+)
+def test_get_parent(
+    in_parent_type, in_parent_id, in_child_id, out_parent_type, out_child_id, expected
+):
+    """Tests the `FunctionaAnnotation.get_parent()` method.
+
+    Args:
+        in_parent_type: Type for the SeqFeature parent.
+        in_parent_id: ID for the SeqFeature parent.
+        in_child_id: ID for the SeqFeature child.
+        out_parent_type: Type for the parent stored in the FunctionalAnnotation.
+        out_parent_id: ID for the parent stored.
+        expected: What exception is expected to be raised, if any.
+
+    """
+    annot = FunctionalAnnotations()
+    parent = SeqFeature(type=in_parent_type, id=in_parent_id)
+    annot.add_feature(parent, "gene")
+    annot.add_feature(
+        SeqFeature(type="mRNA", id=in_child_id), feat_type="transcript", parent_id=in_parent_id
     )
-    def test_add_feature_no_parent(self, seq_feat_type: str, feat_type: str, expected: ContextManager):
-        """Tests the `FunctionaAnnotation.add_feature()` method with only one feature.
-
-        Args:
-            seq_feat_type: Type for the SeqFeature to add.
-            feat_type: Type category for that SeqFeature.
-
-        """
-        annot = FunctionalAnnotations()
-        with expected:
-            feature = SeqFeature(type=seq_feat_type, id="featA")
-            annot.add_feature(feature, feat_type)
-            assert annot.features[feat_type][feature.id]
-
-    @pytest.mark.parametrize(
-        "parent_type, parent_id, child_id, expected",
-        [
-            ("gene", "geneA", "mrnA", does_not_raise()),
-            ("bad_type", "geneA", "mrnA", raises(KeyError)),
-            ("gene", "geneB", "mrnA", raises(MissingParentError)),
-        ],
-    )
-    def test_add_parent(self, parent_type, parent_id, child_id, expected):
-        """Tests the `FunctionaAnnotation.add_parent_link()` method.
-
-        Add a parent feature, and then add a parent link.
-
-        Args:
-            parent_type: Type for the SeqFeature parent.
-            parent_id: ID for the SeqFeature parent.
-            child_id: ID for the SeqFeature child.
-            expected: What exception is expected to be raised, if any.
-
-        """
-        annot = FunctionalAnnotations()
-        parent = SeqFeature(type="gene", id="geneA")
+
+    with expected:
+        out_parent = annot.get_parent(out_parent_type, out_child_id)
+        assert out_parent == in_parent_id
+
+@pytest.mark.parametrize(
+    "child_type, child_id, out_parent_id, expected",
+    [
+        ("transcript", "mrna_A", "gene_A", does_not_raise()),
+        ("bad_type", "mrna_A", "gene_A", raises(KeyError)),  # Child type does not exist
+        ("gene", "gene_A", None, raises(AnnotationError)),  # Feature ID already loaded
+        ("gene", "gene_B", "gene_A", raises(AnnotationError)),  # Cannot add a gene child of a gene
+    ],
+)
+def test_add_feature_failures(
+    child_type: str, child_id: str, out_parent_id: Optional[str], expected: ContextManager
+):
+    """Tests the `FunctionaAnnotation.add_feature()` method failures.
+
+    Test the addition of a child feature after a parent has already been added.
+
+    Args:
+        child_type: Type for the SeqFeature child.
+        child_id: ID for the SeqFeature child.
+        out_parent_id: ID for the parent.
+        expected: What exception is expected to be raised, if any.
+
+    """
+    annot = FunctionalAnnotations()
+    with expected:
+        parent = SeqFeature(type="gene", id="gene_A")
+
+        child = SeqFeature(type="mRNA", id=child_id)
         annot.add_feature(parent, "gene")
-
-        with expected:
-            annot.add_parent_link(parent_type, parent_id, child_id)
-
-    @pytest.mark.parametrize(
-        "in_parent_type, in_parent_id, in_child_id, out_parent_type, out_child_id, expected",
-        [
-            ("gene", "geneA", "mrnA", "gene", "mrnA", does_not_raise()),
-            ("gene", "geneA", "mrnA", "bad_type", "mrnA", raises(KeyError)),
-            ("gene", "geneA", "mrnA", "gene", "mrnB", raises(MissingParentError)),
-        ],
-    )
-    def test_get_parent(
-        self, in_parent_type, in_parent_id, in_child_id, out_parent_type, out_child_id, expected
-    ):
-        """Tests the `FunctionaAnnotation.get_parent()` method.
-
-        Args:
-            in_parent_type: Type for the SeqFeature parent.
-            in_parent_id: ID for the SeqFeature parent.
-            in_child_id: ID for the SeqFeature child.
-            out_parent_type: Type for the parent stored in the FunctionalAnnotation.
-            out_parent_id: ID for the parent stored.
-            expected: What exception is expected to be raised, if any.
-
-        """
-        annot = FunctionalAnnotations()
-        parent = SeqFeature(type=in_parent_type, id=in_parent_id)
-        annot.add_feature(parent, "gene")
-        annot.add_feature(
-            SeqFeature(type="mRNA", id=in_child_id), feat_type="transcript", parent_id=in_parent_id
-        )
-
-        with expected:
-            out_parent = annot.get_parent(out_parent_type, out_child_id)
-            assert out_parent == in_parent_id
-
-    @pytest.mark.parametrize(
-        "child_type, child_id, out_parent_id, expected",
-        [
-            ("transcript", "mrna_A", "gene_A", does_not_raise()),
-            ("bad_type", "mrna_A", "gene_A", raises(KeyError)),  # Child type does not exist
-            ("gene", "gene_A", None, raises(AnnotationError)),  # Feature ID already loaded
-            ("gene", "gene_B", "gene_A", raises(AnnotationError)),  # Cannot add a gene child of a gene
-        ],
-    )
-    def test_add_feature_failures(
-        self, child_type: str, child_id: str, out_parent_id: Optional[str], expected: ContextManager
-    ):
-        """Tests the `FunctionaAnnotation.add_feature()` method failures.
-
-        Test the addition of a child feature after a parent has already been added.
-
-        Args:
-            child_type: Type for the SeqFeature child.
-            child_id: ID for the SeqFeature child.
-            out_parent_id: ID for the parent.
-            expected: What exception is expected to be raised, if any.
-
-        """
-        annot = FunctionalAnnotations()
-        with expected:
-            parent = SeqFeature(type="gene", id="gene_A")
-
-            child = SeqFeature(type="mRNA", id=child_id)
-            annot.add_feature(parent, "gene")
-            annot.add_feature(child, child_type, out_parent_id)
-
-    @pytest.mark.parametrize(
-        "feat_type, expected",
-        [
-            ("gene", does_not_raise()),
-            ("transcript", does_not_raise()),
-            ("translation", does_not_raise()),
-            ("bad_type", raises(KeyError)),
-        ],
-    )
-    def test_get_features(self, feat_type: str, expected: ContextManager):
-        """Tests the `FunctionaAnnotation.get_features()` method.
-
-        Load 2 features, then test the fetching of those features.
-
-        Args:
-            feat_type: Type for the features to fetch.
-            expected: What exception is expected to be raised, if any.
-
-        """
-        annot = FunctionalAnnotations()
-        one_gene = SeqFeature(type="gene", id="gene_A")
-        one_transcript = SeqFeature(type="mRNA", id="mrna_A")
-        annot.add_feature(one_gene, "gene")
-        annot.add_feature(one_transcript, "transcript", parent_id=one_gene.id)
-
-        with expected:
-            out_feats = annot.get_features(feat_type)
-            expected_number = 0
-            if feat_type in ("gene", "transcript"):
-                expected_number = 1
-            assert len(out_feats) == expected_number
-
-    @pytest.mark.parametrize(
-        "gene_desc, transc_desc, transl_desc, out_gene_desc, out_transc_desc",
-        [
-            (None, None, None, None, None),
-            ("Foobar", None, None, "Foobar", None),  # Only gene descriptions
-            ("gene A", "transc B", "prod C", "gene A", "transc B"),  # All descriptions set
-            (None, None, "Foobar", "Foobar", "Foobar"),  # Transfer from transl
-            (None, "Foobar", None, "Foobar", "Foobar"),  # Transfer from transc
-            (None, "Foobar", "Lorem", "Foobar", "Foobar"),  # Transfer from transc, transl also set
-            ("Hypothetical gene", "Predicted function", "Foobar", "Foobar", "Foobar"),  # Non informative
-            (None, None, "Unknown product", None, None),  # Non informative source
-        ],
-    )
-    def test_transfer_descriptions(
-        self,
-        gene_desc: Optional[str],
-        transc_desc: Optional[str],
-        transl_desc: Optional[str],
-        out_gene_desc: Optional[str],
-        out_transc_desc: Optional[str],
-    ):
-        """Tests the `FunctionaAnnotation.transfer_descriptions()` method.
-
-        Load 3 features (gene, transcript, translation) with or without a description for each one.
-
-        Args:
-            gene_desc: Description for the gene.
-            transc_desc: Description for the transcript.
-            transl_desc: Description for the translation.
-            out_gene_desc: Excpected description for the gene after transfer.
-            out_transc_desc: Excpected description for the transcript after transfer.
-
-        """
-        annot = FunctionalAnnotations()
-        gene_name = "gene_A"
-        transcript_name = "tran_A"
-        one_gene = SeqFeature(type="gene", id=gene_name)
-        if gene_desc:
-            one_gene.qualifiers["Name"] = [gene_desc]
-        one_transcript = SeqFeature(type="mRNA", id=transcript_name)
-        if transc_desc:
-            one_transcript.qualifiers = {"Name": [transc_desc]}
-        one_translation = SeqFeature(type="CDS", id="cds_A")
-        if transl_desc:
-            one_translation.qualifiers = {"product": [transl_desc]}
-        annot.add_feature(one_gene, "gene")
-        annot.add_feature(one_transcript, "transcript", parent_id=one_gene.id)
-        annot.add_feature(one_translation, "translation", parent_id=one_transcript.id)
-
-        annot.transfer_descriptions()
-        genes = annot.get_features("gene")
-        transcs = annot.get_features("transcript")
-        assert genes[gene_name].get("description") == out_gene_desc
-        assert transcs[transcript_name].get("description") == out_transc_desc
-
-    @pytest.mark.parametrize(
-        "description, feature_id, output",
-        [
-            ("", None, False),
-            ("", "PROTID12345", False),
-            ("PROTID12345", "PROTID12345", False),
-            ("ProtId12345", "PROTID12345", False),
-            ("hypothetical PROTID12345 (ProtId12345)", "PROTID12345", False),
-            ("hypothetical protein", None, False),
-            ("hypothetical_protein", None, False),
-            ("Hypothetical protein", None, False),
-            ("hypothetical protein PROTID12345", "PROTID12345", False),
-            ("hypothetical protein ProtId12345", "PROTID12345", False),
-            ("hypothetical protein (ProtId12345)", "PROTID12345", False),
-            ("hypothetical protein (fragment)", None, False),
-            ("hypothetical protein, variant", None, False),
-            ("hypothetical protein, variant 2", None, False),
-            ("hypothetical protein - conserved", None, False),
-            ("hypothetical protein, conserved", None, False),
-            ("Hypothetical_protein_conserved", None, False),
-            ("Hypothetical conserved protein", None, False),
-            ("conserved hypothetical protein", None, False),
-            ("conserved hypothetical protein, putative", None, False),
-            ("conserved protein, unknown function", None, False),
-            ("putative protein", None, False),
-            ("putative_protein", None, False),
-            ("hypothetical RNA", None, False),
-            ("unspecified product", None, False),
-            ("Unspecified product", None, False),
-            ("conserved hypothetical transmembrane protein", None, True),
-            ("unknown gene", None, False),
-            ("unknown function", None, False),
-        ],
-    )
-    def test_product_is_informative(self, description: str, feature_id: Optional[str], output: bool) -> None:
-        """Tests the `FunctionalAnnotations.product_is_informative()` method.
-=======
-    Args:
-        description: Product description.
-        feature_id: Feature ID that might be in the description.
-        output: Expected output, i.e. True if description is informative, False otherwise.
->>>>>>> 71669cb6
-
-    """
-    assert FunctionalAnnotations.product_is_informative(description, feature_id) == output+        annot.add_feature(child, child_type, out_parent_id)
+
+@pytest.mark.parametrize(
+    "feat_type, expected",
+    [
+        ("gene", does_not_raise()),
+        ("transcript", does_not_raise()),
+        ("translation", does_not_raise()),
+        ("bad_type", raises(KeyError)),
+    ],
+)
+def test_get_features(feat_type: str, expected: ContextManager):
+    """Tests the `FunctionaAnnotation.get_features()` method.
+
+    Load 2 features, then test the fetching of those features.
+
+    Args:
+        feat_type: Type for the features to fetch.
+        expected: What exception is expected to be raised, if any.
+
+    """
+    annot = FunctionalAnnotations()
+    one_gene = SeqFeature(type="gene", id="gene_A")
+    one_transcript = SeqFeature(type="mRNA", id="mrna_A")
+    annot.add_feature(one_gene, "gene")
+    annot.add_feature(one_transcript, "transcript", parent_id=one_gene.id)
+
+    with expected:
+        out_feats = annot.get_features(feat_type)
+        expected_number = 0
+        if feat_type in ("gene", "transcript"):
+            expected_number = 1
+        assert len(out_feats) == expected_number
+
+@pytest.mark.parametrize(
+    "gene_desc, transc_desc, transl_desc, out_gene_desc, out_transc_desc",
+    [
+        (None, None, None, None, None),
+        ("Foobar", None, None, "Foobar", None),  # Only gene descriptions
+        ("gene A", "transc B", "prod C", "gene A", "transc B"),  # All descriptions set
+        (None, None, "Foobar", "Foobar", "Foobar"),  # Transfer from transl
+        (None, "Foobar", None, "Foobar", "Foobar"),  # Transfer from transc
+        (None, "Foobar", "Lorem", "Foobar", "Foobar"),  # Transfer from transc, transl also set
+        ("Hypothetical gene", "Predicted function", "Foobar", "Foobar", "Foobar"),  # Non informative
+        (None, None, "Unknown product", None, None),  # Non informative source
+    ],
+)
+def test_transfer_descriptions(
+    gene_desc: Optional[str],
+    transc_desc: Optional[str],
+    transl_desc: Optional[str],
+    out_gene_desc: Optional[str],
+    out_transc_desc: Optional[str],
+):
+    """Tests the `FunctionaAnnotation.transfer_descriptions()` method.
+
+    Load 3 features (gene, transcript, translation) with or without a description for each one.
+
+    Args:
+        gene_desc: Description for the gene.
+        transc_desc: Description for the transcript.
+        transl_desc: Description for the translation.
+        out_gene_desc: Excpected description for the gene after transfer.
+        out_transc_desc: Excpected description for the transcript after transfer.
+
+    """
+    annot = FunctionalAnnotations()
+    gene_name = "gene_A"
+    transcript_name = "tran_A"
+    one_gene = SeqFeature(type="gene", id=gene_name)
+    if gene_desc:
+        one_gene.qualifiers["Name"] = [gene_desc]
+    one_transcript = SeqFeature(type="mRNA", id=transcript_name)
+    if transc_desc:
+        one_transcript.qualifiers = {"Name": [transc_desc]}
+    one_translation = SeqFeature(type="CDS", id="cds_A")
+    if transl_desc:
+        one_translation.qualifiers = {"product": [transl_desc]}
+    annot.add_feature(one_gene, "gene")
+    annot.add_feature(one_transcript, "transcript", parent_id=one_gene.id)
+    annot.add_feature(one_translation, "translation", parent_id=one_transcript.id)
+
+    annot.transfer_descriptions()
+    genes = annot.get_features("gene")
+    transcs = annot.get_features("transcript")
+    assert genes[gene_name].get("description") == out_gene_desc
+    assert transcs[transcript_name].get("description") == out_transc_desc
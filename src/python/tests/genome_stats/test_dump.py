# See the NOTICE file distributed with this work for additional information
# regarding copyright ownership.
#
# Licensed under the Apache License, Version 2.0 (the "License");
# you may not use this file except in compliance with the License.
# You may obtain a copy of the License at
#
#      http://www.apache.org/licenses/LICENSE-2.0
#
# Unless required by applicable law or agreed to in writing, software
# distributed under the License is distributed on an "AS IS" BASIS,
# WITHOUT WARRANTIES OR CONDITIONS OF ANY KIND, either express or implied.
# See the License for the specific language governing permissions and
# limitations under the License.
"""Unit testing of `ensembl.io.genomio.genome_stats.dump` module.

Typical usage example::
    $ pytest test_dump.py

"""

from dataclasses import dataclass
from pathlib import Path
from string import Template
from typing import Any, Callable, Dict, List, Tuple
from unittest.mock import MagicMock, patch

import pytest
from sqlalchemy.orm import Session
<<<<<<< HEAD
=======
from sqlalchemy.sql.expression import ClauseElement
>>>>>>> 464dffdd

from ensembl.core.models import Gene, Transcript
from ensembl.io.genomio.genome_stats import dump
from ensembl.io.genomio.utils import get_json


@dataclass
class MockResult:
    """Mocker of `sqlalchemy.engine.Result` class."""

    rows: List

    def __iter__(self) -> Any:
        """Iterates over the elements in `rows` attribute."""
        yield from self.rows

    def one(self) -> Tuple:
        """Returns the first element in `rows` attribute."""
        return self.rows[0]


# Define templates for all expected queries
ATTRIB_COUNTS_QUERY = Template(
    "SELECT seq_region_attrib.value, count(*) AS count_1 "
    "FROM seq_region_attrib JOIN attrib_type ON attrib_type.attrib_type_id = seq_region_attrib.attrib_type_id"
    " WHERE attrib_type.code = '${code}' GROUP BY seq_region_attrib.value"
)
BIOTYPES_QUERY = Template(
    "SELECT ${table}.biotype, count(*) AS count_1 FROM ${table} GROUP BY ${table}.biotype"
)
FEATURE_STATS_TOTAL_QUERY = Template("SELECT count(*) AS count_1 FROM ${table}")
FEATURE_STATS_NULL_QUERY = Template(
    "SELECT count(*) AS count_1 FROM ${table} WHERE ${table}.description IS NULL"
)
FEATURE_STATS_SOURCE_QUERY = Template(
    "SELECT count(*) AS count_1 FROM ${table} WHERE ${table}.description LIKE '%[Source:%'"
)


class MockSession(Session):
    """Mocker of `sqlalchemy.orm.Session` class that replaces its `execute()` method for testing."""

    # pylint: disable-next=too-many-return-statements
<<<<<<< HEAD
    def execute(self, statement) -> MockResult:  # type: ignore[override]
=======
    def execute(self, statement: ClauseElement) -> MockResult:  # type: ignore[override]
>>>>>>> 464dffdd
        """Returns a `MockResult` object representing results of the statement execution.

        Args:
            statement: An executable statement.

        """
        compiled_statement = str(statement.compile(compile_kwargs={"literal_binds": True}))
        query = compiled_statement.replace("\n", "")
        # Expected statements for test_get_attrib_counts()
        if query == ATTRIB_COUNTS_QUERY.substitute(code="coord_system_tag"):
            return MockResult([["chromosome", 7], ["scaffold", 2]])
        if query in (
            ATTRIB_COUNTS_QUERY.substitute(code="sequence_location"),
            ATTRIB_COUNTS_QUERY.substitute(code="codon_table"),
        ):
            return MockResult([])
        # Expected statements for test_get_biotypes()
        if query == BIOTYPES_QUERY.substitute(table="gene"):
            return MockResult([["protein_coding", 40], ["pseudogene", 1]])
        if query == BIOTYPES_QUERY.substitute(table="transcript"):
            return MockResult([])
        # Expected statements for test_get_feature_stats()
        if query == FEATURE_STATS_TOTAL_QUERY.substitute(table="gene"):
            return MockResult([[10]])
        if query == FEATURE_STATS_NULL_QUERY.substitute(table="gene"):
            return MockResult([[2]])
        if query == FEATURE_STATS_SOURCE_QUERY.substitute(table="gene"):
            return MockResult([[1]])
        if query in (
            FEATURE_STATS_TOTAL_QUERY.substitute(table="transcript"),
            FEATURE_STATS_NULL_QUERY.substitute(table="transcript"),
            FEATURE_STATS_SOURCE_QUERY.substitute(table="transcript"),
        ):
            return MockResult([[0]])
        # Fail test if the provided statement is not expected
        raise RuntimeError(f"Could not mock results from statement: {statement}")


class TestStatsGenerator:
    """Tests for the `StatsGenerator` class."""

    stats_gen: dump.StatsGenerator
    genome_stats: Dict[str, Any]

    @pytest.fixture(scope="class", autouse=True)
    def setup(self, data_dir: Path) -> None:
        """Loads the required fixtures and values as class attributes.

        Args:
            data_dir: Module's test data directory fixture.

        """
        type(self).stats_gen = dump.StatsGenerator(MockSession())
        type(self).genome_stats = get_json(data_dir / "genome_stats.json")

    @pytest.mark.parametrize(
        "stats, output",
        [
            ({}, {}),
            (
                {"coord_system": {"supercontig": 2, "scaffold": 3}},
                {"coord_system": {"supercontig": 2, "scaffold": 3}},
            ),
            ({"coord_system": {"supercontig": 5}}, {"coord_system": {"scaffold": 5}}),
        ],
    )
    @pytest.mark.dependency(name="fix_scaffolds")
    def test_fix_scaffolds(self, stats: Dict, output: Dict) -> None:
        """Tests the `StatsGenerator._fix_scaffolds()` static method.

        Args:
            stats: Input statistic dictionary.
            output: Expected output.

        """
        dump.StatsGenerator._fix_scaffolds(stats)  # pylint: disable=protected-access
        assert stats == output

    @pytest.mark.parametrize(
        "code, attribute",
        [
            ("coord_system_tag", "coord_system"),
            ("sequence_location", "locations"),
        ],
    )
    @pytest.mark.dependency(name="get_attrib_counts")
    def test_get_attrib_counts(self, code: str, attribute: str) -> None:
        """Tests the `StatsGenerator.get_attrib_counts()` method.

        Args:
            code: Core database attribute type code.
            attribute: Core database attribute name.

        """
        attrib_counts = self.stats_gen.get_attrib_counts(code)
        assert attrib_counts == self.genome_stats["assembly_stats"][attribute]

    @pytest.mark.parametrize(
        "table, table_name",
        [
            (Gene, "genes"),
            (Transcript, "transcripts"),
        ],
    )
    @pytest.mark.dependency(name="get_biotypes")
    def test_get_biotypes(self, table: Any, table_name: str) -> None:
        """Tests the `StatsGenerator.get_biotypes()` method.

        Args:
            table: Core database table model class.
            table_name: Core database table name.

        """
        biotypes = self.stats_gen.get_biotypes(table)
        assert biotypes == self.genome_stats["annotation_stats"][table_name]["biotypes"]

    @pytest.mark.parametrize(
        "table, table_name",
        [
            (Gene, "genes"),
            (Transcript, "transcripts"),
        ],
    )
    @pytest.mark.dependency(name="get_feature_stats", depends=["get_biotypes"])
    def test_get_feature_stats(self, table: Any, table_name: str) -> None:
        """Tests the `StatsGenerator.get_feature_stats()` method.

        Args:
            table: Core database table model class.
            table_name: Core database table name.

        """
        biotypes = self.stats_gen.get_feature_stats(table)
        assert biotypes == self.genome_stats["annotation_stats"][table_name]

    @pytest.mark.dependency(name="get_assembly_stats", depends=["fix_scaffolds", "get_attrib_counts"])
    def test_get_assembly_stats(self) -> None:
        """Tests the `StatsGenerator.get_assembly_stats()` method."""
        assembly_stats = self.stats_gen.get_assembly_stats()
        assert assembly_stats == self.genome_stats["assembly_stats"]

    @pytest.mark.dependency(name="get_annotation_stats", depends=["get_feature_stats"])
    def test_get_annotation_stats(self) -> None:
        """Tests the `StatsGenerator.get_annotation_stats()` method."""
        annotation_stats = self.stats_gen.get_annotation_stats()
        assert annotation_stats == self.genome_stats["annotation_stats"]

    @pytest.mark.dependency(name="get_genome_stats", depends=["get_assembly_stats", "get_annotation_stats"])
    def test_get_genome_stats(self) -> None:
        """Tests the `StatsGenerator.get_genome_stats()` method."""
        genome_stats = self.stats_gen.get_genome_stats()
        assert genome_stats == self.genome_stats


@pytest.mark.dependency(depends=["get_genome_stats"])
@patch("ensembl.io.genomio.genome_stats.dump.DBConnectionLite")
def test_dump_genome_stats(mock_dbconnection: MagicMock, json_data: Callable) -> None:
    """Tests the `dump_genome_stats()` method.

    Args:
        mock_dbconnection: Mock of DBConnectionLite to avoid needing an actual core database.
        json_data: JSON test file parsing fixture.

    """
    mock_dbconnection.return_value.session_scope.return_value = MockSession()
    stats = dump.dump_genome_stats("")
    expected_output = json_data("genome_stats.json")
    assert stats == expected_output<|MERGE_RESOLUTION|>--- conflicted
+++ resolved
@@ -27,10 +27,7 @@
 
 import pytest
 from sqlalchemy.orm import Session
-<<<<<<< HEAD
-=======
 from sqlalchemy.sql.expression import ClauseElement
->>>>>>> 464dffdd
 
 from ensembl.core.models import Gene, Transcript
 from ensembl.io.genomio.genome_stats import dump
@@ -74,11 +71,7 @@
     """Mocker of `sqlalchemy.orm.Session` class that replaces its `execute()` method for testing."""
 
     # pylint: disable-next=too-many-return-statements
-<<<<<<< HEAD
-    def execute(self, statement) -> MockResult:  # type: ignore[override]
-=======
     def execute(self, statement: ClauseElement) -> MockResult:  # type: ignore[override]
->>>>>>> 464dffdd
         """Returns a `MockResult` object representing results of the statement execution.
 
         Args:

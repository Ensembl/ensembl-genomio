--- conflicted
+++ resolved
@@ -24,11 +24,8 @@
 from sqlalchemy.orm import Session
 
 from ensembl.core.models import SeqRegionAttrib, AttribType, Gene, Transcript
-<<<<<<< HEAD
-from ensembl.database import DBConnection, URL
-=======
+from ensembl.database import URL
 from ensembl.io.genomio.database import DBConnectionLite
->>>>>>> e8ab1b84
 from ensembl.utils.argparse import ArgumentParser
 from ensembl.utils.logging import init_logging_with_args
 
@@ -135,15 +132,11 @@
 def dump_genome_stats(url: URL) -> Dict[str, Any]:
     """Returns JSON object containing the genome stats (assembly and annotation) of the given core database.
 
-<<<<<<< HEAD
     Args:
         url: Core database URL.
-=======
-    dbc = DBConnectionLite(args.url)
->>>>>>> e8ab1b84
 
     """
-    dbc = DBConnection(url)
+    dbc = DBConnectionLite(url)
     with dbc.session_scope() as session:
         generator = StatsGenerator(session)
         genome_stats = generator.get_genome_stats()

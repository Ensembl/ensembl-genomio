# See the NOTICE file distributed with this work for additional information
# regarding copyright ownership.
#
# Licensed under the Apache License, Version 2.0 (the "License");
# you may not use this file except in compliance with the License.
# You may obtain a copy of the License at
#
#      http://www.apache.org/licenses/LICENSE-2.0
#
# Unless required by applicable law or agreed to in writing, software
# distributed under the License is distributed on an "AS IS" BASIS,
# WITHOUT WARRANTIES OR CONDITIONS OF ANY KIND, either express or implied.
# See the License for the specific language governing permissions and
# limitations under the License.
"""Standardize the gene model representation of a GFF3 file, and extract the functional annotation
in a separate file.
"""

__all__ = [
    "Records",
    "GFFSimplifier",
]

import json
import logging
from os import PathLike
from pathlib import Path
import re
from typing import List, Optional, Set

from BCBio import GFF
from Bio.SeqRecord import SeqRecord
from Bio.SeqFeature import SeqFeature
from importlib_resources import files

import ensembl.io.genomio.data.gff3
from ensembl.io.genomio.utils.json_utils import get_json
from .extract_annotation import FunctionalAnnotations
from .id_allocator import StableIDAllocator
from .restructure import restructure_gene, remove_cds_from_pseudogene
from .exceptions import GFFParserError


class Records(list):
    """List of GFF3 SeqRecords."""

    def from_gff(self, in_gff_path: PathLike, excluded: Optional[List[str]] = None) -> None:
        """Load records from a GFF3 file."""
        if excluded is None:
            excluded = []
        with Path(in_gff_path).open("r") as in_gff_fh:
            for record in GFF.parse(in_gff_fh):
                if record.id in excluded:
                    logging.debug(f"Skip seq_region {record.id}")
                    continue
                clean_record = SeqRecord(record.seq, id=record.id)
                clean_record.features = record.features
                self.append(clean_record)

    def to_gff(self, out_gff_path: PathLike) -> None:
        """Print out the current list of records in a GFF3 file."""
        with Path(out_gff_path).open("w") as out_gff_fh:
            GFF.write(self, out_gff_fh)


class GFFSimplifier:
    """Parse a GGF3 file and output a cleaned up GFF3 + annotation json file.

    Raises:
        GFFParserError: If an error cannot be automatically fixed.
    """

    def __init__(
        self,
        genome_path: Optional[PathLike] = None,
<<<<<<< HEAD
        skip_unrecognized: Optional[bool] = False,
        allow_pseudogene_with_cds: Optional[bool] = False,
=======
        skip_unrecognized: bool = False,
        allow_pseudogene_with_cds: bool = False,
>>>>>>> 47331979
    ):
        """Create an object that simplifies `SeqFeature` objects.

        Args:
            genome_path: Genome metadata file.
            skip_unrecognized: Do not include unknown biotypes instead of raising an exception.
            allow_pseudogene_with_cds: Keep CDSs under pseudogenes that have them. Delete them otherwise.

        Raises:
            GFFParserError: If a biotype is unknown and `skip_unrecognized` is False.
        """
        self.skip_unrecognized = skip_unrecognized
        self.allow_pseudogene_with_cds = allow_pseudogene_with_cds

        # Load biotypes
        biotypes_json = files(ensembl.io.genomio.data.gff3) / "biotypes.json"
        self._biotypes = get_json(biotypes_json)

        # Load genome metadata
        self.genome = {}
        if genome_path:
            with Path(genome_path).open("r") as genome_fh:
                self.genome = json.load(genome_fh)

        # Other preparations
        self.stable_ids = StableIDAllocator()
        self.stable_ids.set_prefix(self.genome)
        self.exclude_seq_regions: List[str] = []
        self.fail_types: Set = set()

        # Init the actual data we will store
        self.records = Records()
        self.annotations = FunctionalAnnotations()

    def simpler_gff3(self, in_gff_path: PathLike) -> None:
        """Loads a GFF3 from INSDC and rewrites it in a simpler version, whilst also writing a
        functional annotation file.
        """
<<<<<<< HEAD
        self.records.from_gff(in_gff_path, self.exclude_seq_regions)
        for record in self.records:
            cleaned_features = []
            for feature in record.features:
                clean_feature = self.simpler_gff3_feature(feature)
                if clean_feature is not None:
                    cleaned_features.append(clean_feature)
            record.features = cleaned_features

        if self.fail_types:
            fail_errors = "\n   ".join(list(self.fail_types))
            logging.warning(f"Unrecognized types found:\n   {fail_errors}")
            if not self.skip_unrecognized:
                raise GFFParserError("Unrecognized types found, abort")

    def simpler_gff3_feature(self, gene: SeqFeature) -> Optional[SeqFeature]:
=======

        with Path(in_gff_path).open("r") as in_gff_fh:
            for record in GFF.parse(in_gff_fh):
                if record.id in self.exclude_seq_regions:
                    logging.debug(f"Skip seq_region {record.id}")
                    continue

                # Clean all root features and make clean record
                clean_record = SeqRecord(record.seq, id=record.id)
                for feature in record.features:
                    split_genes = self.normalize_mirna(feature)
                    if split_genes:
                        clean_record.features += split_genes
                    else:
                        clean_feature = self.simpler_gff3_feature(feature)
                        if clean_feature is not None:
                            clean_record.features.append(clean_feature)
                self.records.append(clean_record)

            if self.fail_types:
                fail_errors = ", ".join(self.fail_types.keys())
                logging.warning(f"Unrecognized types found: {fail_errors}")
                if not self.skip_unrecognized:
                    raise GFFParserError("Unrecognized types found, abort")

    def simpler_gff3_feature(self, feat: SeqFeature) -> Optional[SeqFeature]:
>>>>>>> 47331979
        """Creates a simpler version of a GFF3 feature.

        If the feature is invalid/skippable, returns None.

        """
        # Special cases
        non_gene = self.normalize_non_gene(gene)
        if non_gene:
            return non_gene
        if gene.type in self._biotypes["gene"]["ignored"]:
            return None

        # Synonym
        if gene.type == "protein_coding_gene":
            gene.type = "gene"

        # Lone sub-gene features, create a gene
        gene = self.create_gene_for_lone_transcript(gene)
        gene = self.create_gene_for_lone_cds(gene)

        # What to do with unsupported gene types
        if gene.type not in self._biotypes["gene"]["supported"]:
            self.fail_types.add(f"gene={gene.type}")
            logging.debug(f"Unsupported gene type: {gene.type} (for {gene.id})")
            return None

        # Normalize and store
        gene = self.normalize_gene(gene)
        self.annotations.store_gene(gene)
        return self.clean_gene(gene)

    # COMPLETION
    def create_gene_for_lone_transcript(self, feat: SeqFeature) -> SeqFeature:
        """Create a gene for lone transcripts: 'gene' for tRNA/rRNA, and 'ncRNA_gene' for all others

        Args:
            ncrna: the transcript for which we want to create a gene.

        Returns:
            The gene that contains the transcript.

        """
        transcript_types = self._biotypes["transcript"]["supported"]
        if feat.type not in transcript_types:
            return feat

        new_type = "ncRNA_gene"
        if feat.type in ("tRNA", "rRNA"):
            new_type = "gene"
        logging.debug(f"Put the transcript {feat.type} in a {new_type} parent feature")
        new_gene = SeqFeature(feat.location, type=new_type)
        new_gene.qualifiers["source"] = feat.qualifiers["source"]
        new_gene.sub_features = [feat]

        # Use the transcript ID for the gene, and generate a sub ID for the transcript
        new_gene.id = feat.id
        new_gene.qualifiers["ID"] = new_gene.id
        feat.id = self.stable_ids.generate_transcript_id(new_gene.id, 1)
        feat.qualifiers["ID"] = feat.id

        return new_gene

    def create_gene_for_lone_cds(self, feat: SeqFeature) -> SeqFeature:
        """Returns a gene created for a lone CDS."""
        if feat.type != "CDS":
            return feat

        logging.debug(f"Put the lone CDS in gene-mRNA parent features for {feat.id}")

        # Create a transcript, add the CDS
        transcript = SeqFeature(feat.location, type="mRNA")
        transcript.qualifiers["source"] = feat.qualifiers["source"]
        transcript.sub_features = [feat]

        # Add an exon too
        exon = SeqFeature(feat.location, type="exon")
        exon.qualifiers["source"] = feat.qualifiers["source"]
        transcript.sub_features.append(exon)

        # Create a gene, add the transcript
        gene_type = "gene"
        if ("pseudo" in feat.qualifiers) and (feat.qualifiers["pseudo"][0] == "true"):
            gene_type = "pseudogene"
            del feat.qualifiers["pseudo"]
        new_gene = SeqFeature(feat.location, type=gene_type)
        new_gene.qualifiers["source"] = feat.qualifiers["source"]
        new_gene.sub_features = [transcript]
        new_gene.id = self.stable_ids.generate_gene_id()
        new_gene.qualifiers["ID"] = new_gene.id
        transcript.id = self.stable_ids.generate_transcript_id(new_gene.id, 1)
        transcript.qualifiers["ID"] = transcript.id

        return new_gene

    def normalize_non_gene(self, feat: SeqFeature) -> Optional[SeqFeature]:
        """Special case for non-genes (currently transposable elements only).
        Returns None if not applicable
        """

        if feat.type not in self._biotypes["non_gene"]["supported"]:
            return None
        if feat.type in ("mobile_genetic_element", "transposable_element"):
            feat.type = "transposable_element"
            feat = self._normalize_mobile_genetic_element(feat)
            # Generate ID if needed
            feat.id = self.stable_ids.normalize_gene_id(feat)
            feat.qualifiers["ID"] = feat.id

            self.annotations.add_feature(feat, "transposable_element")
            return self.clean_gene(feat)
        # This is a failsafe in case you add supported non-genes
        raise NotImplementedError(f"Unsupported non-gene: {feat.type} for {feat.id}")  # pragma: no cover

    def _normalize_mobile_genetic_element(self, feat: SeqFeature) -> SeqFeature:
        """Normalize a mobile element if it has a mobile_element_type field."""
        try:
            mobile_element_type = feat.qualifiers["mobile_element_type"]
        except KeyError:
            logging.warning("No 'mobile_element_type' tag found")
            return feat

        # Get the type (and name) from the attrib
        if ":" in mobile_element_type[0]:
            element_type, element_name = mobile_element_type[0].split(":")
            description = f"{element_type} ({element_name})"
        else:
            element_type = mobile_element_type[0]
            description = element_type

        # Keep the metadata in the description if the type is known
        if element_type in ("transposon", "retrotransposon"):
            if not feat.qualifiers.get("product"):
                feat.qualifiers["product"] = [description]
            return feat
        raise GFFParserError(f"'mobile_element_type' is not a transposon: {element_type}")

    # GENES
    def clean_gene(self, gene: SeqFeature) -> SeqFeature:
        """Return the same gene without qualifiers unrelated to the gene structure."""

        old_gene_qualifiers = gene.qualifiers
        gene.qualifiers = {"ID": gene.id, "source": old_gene_qualifiers["source"]}
        for transcript in gene.sub_features:
            # Replace qualifiers
            old_transcript_qualifiers = transcript.qualifiers
            transcript.qualifiers = {
                "ID": transcript.id,
                "Parent": gene.id,
                "source": old_transcript_qualifiers["source"],
            }

            for feat in transcript.sub_features:
                old_qualifiers = feat.qualifiers
                feat.qualifiers = {
                    "ID": feat.id,
                    "Parent": transcript.id,
                    "source": old_qualifiers["source"],
                }
                if feat.type == "CDS":
                    feat.qualifiers["phase"] = old_qualifiers["phase"]

        return gene

    def normalize_gene(self, gene: SeqFeature) -> SeqFeature:
        """Returns a normalized gene structure, separate from the functional elements.

        Args:
            gene: Gene object to normalize.
            functional_annotation: List of feature annotations (appended by this method).

        """

        gene.id = self.stable_ids.normalize_gene_id(gene)
        restructure_gene(gene)
        self.normalize_transcripts(gene)
        self.normalize_pseudogene(gene)

        return gene

    # PSEUDOGENES
    def normalize_pseudogene(self, gene: SeqFeature) -> None:
        """Normalize CDSs if allowed, otherwise remove them."""
        if gene.type != "pseudogene":
            return

        if self.allow_pseudogene_with_cds:
            self.stable_ids.normalize_pseudogene_cds_id(gene)
        else:
            remove_cds_from_pseudogene(gene)

    # TRANSCRIPTS
    def normalize_transcripts(self, gene: SeqFeature) -> None:
        """Normalizes a transcript."""

        allowed_transcript_types = self._biotypes["transcript"]["supported"]
        ignored_transcript_types = self._biotypes["transcript"]["ignored"]

        transcripts_to_delete = []
        for count, transcript in enumerate(gene.sub_features):
            if (
                transcript.type not in allowed_transcript_types
                and transcript.type not in ignored_transcript_types
            ):
                self.fail_types.add(f"transcript={transcript.type}")
                logging.warning(
                    f"Unrecognized transcript type: {transcript.type}" f" for {transcript.id} ({gene.id})"
                )
                transcripts_to_delete.append(count)
                continue

            # New transcript ID
            transcript_number = count + 1
            transcript.id = self.stable_ids.generate_transcript_id(gene.id, transcript_number)

            transcript = self.format_gene_segments(transcript)

            # EXONS AND CDS
            transcript = self._normalize_transcript_subfeatures(gene, transcript)

        if transcripts_to_delete:
            for elt in sorted(transcripts_to_delete, reverse=True):
                gene.sub_features.pop(elt)

    def format_gene_segments(self, transcript: SeqFeature) -> SeqFeature:
        """Returns the equivalent Ensembl biotype feature for gene segment transcript features.

        Supported features: "C_gene_segment" and "V_gene_segment".

        Args:
            transcript: Gene segment transcript feature.

        """
        if transcript.type not in ("C_gene_segment", "V_gene_segment"):
            return transcript

        # Change V/C_gene_segment into a its corresponding transcript names
        try:
            standard_name = transcript.qualifiers["standard_name"][0]
        except KeyError as err:
            raise GFFParserError(f"No standard_name for {transcript.type}") from err
        biotype = transcript.type.replace("_segment", "")
        if re.search(r"\b(immunoglobulin|ig)\b", standard_name, flags=re.IGNORECASE):
            transcript.type = f"IG_{biotype}"
        elif re.search(r"\bt[- _]cell\b", standard_name, flags=re.IGNORECASE):
            transcript.type = f"TR_{biotype}"
        else:
            raise GFFParserError(f"Unexpected 'standard_name' for {transcript.id}: {standard_name}")
        return transcript

    def _normalize_transcript_subfeatures(self, gene: SeqFeature, transcript: SeqFeature) -> SeqFeature:
        """Returns a transcript with normalized sub-features."""
        ignored_transcript_types = self._biotypes["transcript"]["ignored"]
        exons_to_delete = []
        exon_number = 1
        for tcount, feat in enumerate(transcript.sub_features):
            if feat.type == "exon":
                # New exon ID
                feat.id = f"{transcript.id}-E{exon_number}"
                exon_number += 1
                # Replace qualifiers
                old_exon_qualifiers = feat.qualifiers
                feat.qualifiers = {"Parent": transcript.id}
                feat.qualifiers["source"] = old_exon_qualifiers["source"]
            elif feat.type == "CDS":
                # New CDS ID
                feat.id = self.stable_ids.normalize_cds_id(feat.id)
                if feat.id in ("", gene.id, transcript.id):
                    feat.id = f"{transcript.id}_cds"
            else:
                if feat.type in ignored_transcript_types:
                    exons_to_delete.append(tcount)
                    continue

                self.fail_types.add(f"sub_transcript={feat.type}")
                logging.warning(
                    f"Unrecognized exon type for {feat.type}: {feat.id}"
                    f" (for transcript {transcript.id} of type {transcript.type})"
                )
                exons_to_delete.append(tcount)
                continue

        if exons_to_delete:
            for elt in sorted(exons_to_delete, reverse=True):
                transcript.sub_features.pop(elt)
<<<<<<< HEAD
        return transcript
=======
        return transcript

    # COMPLETION
    def transcript_gene(self, ncrna: SeqFeature) -> SeqFeature:
        """Create a gene for lone transcripts: 'gene' for tRNA/rRNA, and 'ncRNA' for all others

        Args:
            ncrna: the transcript for which we want to create a gene.

        Returns:
            The gene that contains the transcript.

        """
        new_type = "ncRNA_gene"
        if ncrna.type in ("tRNA", "rRNA"):
            new_type = "gene"
        logging.debug(f"Put the transcript {ncrna.type} in a {new_type} parent feature")
        gene = SeqFeature(ncrna.location, type=new_type)
        gene.qualifiers["source"] = ncrna.qualifiers["source"]
        gene.sub_features = [ncrna]
        gene.id = ncrna.id

        return gene

    def cds_gene(self, cds: SeqFeature) -> SeqFeature:
        """Returns a gene created for a lone CDS."""

        logging.debug(f"Put the lone CDS in gene-mRNA parent features for {cds.id}")

        # Create a transcript, add the CDS
        transcript = SeqFeature(cds.location, type="mRNA")
        transcript.qualifiers["source"] = cds.qualifiers["source"]
        transcript.sub_features = [cds]

        # Add an exon too
        exon = SeqFeature(cds.location, type="exon")
        exon.qualifiers["source"] = cds.qualifiers["source"]
        transcript.sub_features.append(exon)

        # Create a gene, add the transcript
        gene_type = "gene"
        if ("pseudo" in cds.qualifiers) and (cds.qualifiers["pseudo"][0] == "true"):
            gene_type = "pseudogene"
        gene = SeqFeature(cds.location, type=gene_type)
        gene.qualifiers["source"] = cds.qualifiers["source"]
        gene.sub_features = [transcript]
        gene.id = self.stable_ids.generate_gene_id()

        return gene

    def remove_cds_from_pseudogene(self, gene: SeqFeature) -> None:
        """Removes the CDS from a pseudogene.

        This assumes the CDSs are sub features of the transcript or the gene.

        """
        if gene.type != "pseudogene":
            return

        gene_subfeats = []
        for transcript in gene.sub_features:
            if transcript.type == "CDS":
                logging.debug(f"Remove pseudo CDS {transcript.id}")
                continue
            new_subfeats = []
            for feat in transcript.sub_features:
                if feat.type == "CDS":
                    logging.debug(f"Remove pseudo CDS {feat.id}")
                    continue
                new_subfeats.append(feat)
            transcript.sub_features = new_subfeats
            gene_subfeats.append(transcript)
        gene.sub_features = gene_subfeats

    def normalize_mirna(self, gene: SeqFeature) -> List[SeqFeature]:
        """Returns gene representations from a miRNA gene that can be loaded in an Ensembl database.

        Change the representation from the form `gene[ primary_transcript[ exon, miRNA[ exon ] ] ]`
        to `gene[ primary_transcript[ exon ] ]` and `gene[ miRNA[ exon ] ]`

        Raises:
            GFFParserError: If gene has more than 1 transcript, the transcript was not formatted
                correctly or there are unknown sub-features.
        """

        transcript = gene.sub_features
        if (len(transcript) == 0) or (transcript[0].type != "primary_transcript"):
            return []
        if len(transcript) > 1:
            raise GFFParserError(f"Gene has too many sub_features for miRNA {gene.id}")

        logging.debug(f"Formatting miRNA gene {gene.id}")

        primary = transcript[0]
        new_genes = []
        new_primary_subfeatures = []
        num = 1
        for sub in primary.sub_features:
            if sub.type == "exon":
                new_primary_subfeatures.append(sub)
            elif sub.type == "miRNA":
                new_gene_id = f"{gene.id}_{num}"
                num += 1
                new_gene = SeqFeature(sub.location, "gene", id=new_gene_id)
                new_gene.qualifiers = {"source": sub.qualifiers["source"], "ID": new_gene_id}
                new_gene.sub_features = [sub]
                new_genes.append(new_gene)
            else:
                raise GFFParserError(f"Unknown subtypes for miRNA features: {sub.id}")
        primary.sub_features = new_primary_subfeatures

        if not new_genes:
            raise GFFParserError(f"Could not parse a primary_transcript for {gene.id}")

        all_genes = [gene] + new_genes

        # Normalize like other genes
        all_genes_cleaned = []
        for new_gene in all_genes:
            new_gene = self.normalize_gene(new_gene)
            self.annotations.store_gene(new_gene)
            all_genes_cleaned.append(self.clean_gene(new_gene))
        return all_genes_cleaned
>>>>>>> 47331979
<|MERGE_RESOLUTION|>--- conflicted
+++ resolved
@@ -73,13 +73,8 @@
     def __init__(
         self,
         genome_path: Optional[PathLike] = None,
-<<<<<<< HEAD
-        skip_unrecognized: Optional[bool] = False,
-        allow_pseudogene_with_cds: Optional[bool] = False,
-=======
         skip_unrecognized: bool = False,
         allow_pseudogene_with_cds: bool = False,
->>>>>>> 47331979
     ):
         """Create an object that simplifies `SeqFeature` objects.
 
@@ -118,14 +113,17 @@
         """Loads a GFF3 from INSDC and rewrites it in a simpler version, whilst also writing a
         functional annotation file.
         """
-<<<<<<< HEAD
         self.records.from_gff(in_gff_path, self.exclude_seq_regions)
         for record in self.records:
             cleaned_features = []
             for feature in record.features:
-                clean_feature = self.simpler_gff3_feature(feature)
-                if clean_feature is not None:
-                    cleaned_features.append(clean_feature)
+                split_genes = self.normalize_mirna(feature)
+                if split_genes:
+                    cleaned_features += split_genes
+                else:
+                    clean_feature = self.simpler_gff3_feature(feature)
+                    if clean_feature is not None:
+                        cleaned_features.append(clean_feature)
             record.features = cleaned_features
 
         if self.fail_types:
@@ -135,38 +133,9 @@
                 raise GFFParserError("Unrecognized types found, abort")
 
     def simpler_gff3_feature(self, gene: SeqFeature) -> Optional[SeqFeature]:
-=======
-
-        with Path(in_gff_path).open("r") as in_gff_fh:
-            for record in GFF.parse(in_gff_fh):
-                if record.id in self.exclude_seq_regions:
-                    logging.debug(f"Skip seq_region {record.id}")
-                    continue
-
-                # Clean all root features and make clean record
-                clean_record = SeqRecord(record.seq, id=record.id)
-                for feature in record.features:
-                    split_genes = self.normalize_mirna(feature)
-                    if split_genes:
-                        clean_record.features += split_genes
-                    else:
-                        clean_feature = self.simpler_gff3_feature(feature)
-                        if clean_feature is not None:
-                            clean_record.features.append(clean_feature)
-                self.records.append(clean_record)
-
-            if self.fail_types:
-                fail_errors = ", ".join(self.fail_types.keys())
-                logging.warning(f"Unrecognized types found: {fail_errors}")
-                if not self.skip_unrecognized:
-                    raise GFFParserError("Unrecognized types found, abort")
-
-    def simpler_gff3_feature(self, feat: SeqFeature) -> Optional[SeqFeature]:
->>>>>>> 47331979
         """Creates a simpler version of a GFF3 feature.
 
         If the feature is invalid/skippable, returns None.
-
         """
         # Special cases
         non_gene = self.normalize_non_gene(gene)
@@ -447,9 +416,6 @@
         if exons_to_delete:
             for elt in sorted(exons_to_delete, reverse=True):
                 transcript.sub_features.pop(elt)
-<<<<<<< HEAD
-        return transcript
-=======
         return transcript
 
     # COMPLETION
@@ -572,5 +538,4 @@
             new_gene = self.normalize_gene(new_gene)
             self.annotations.store_gene(new_gene)
             all_genes_cleaned.append(self.clean_gene(new_gene))
-        return all_genes_cleaned
->>>>>>> 47331979
+        return all_genes_cleaned
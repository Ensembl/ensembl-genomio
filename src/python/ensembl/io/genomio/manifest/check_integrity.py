--- conflicted
+++ resolved
@@ -19,413 +19,15 @@
 __all__ = ["IntegrityTool"]
 
 import logging
-<<<<<<< HEAD
-=======
-import json
-from math import floor
->>>>>>> 464dffdd
 from pathlib import Path
 import re
 from typing import Any
 
-<<<<<<< HEAD
 from ensembl.io.genomio.manifest.manifest_stats import InvalidIntegrityError, ManifestStats
-=======
-from BCBio import GFF
-from Bio import SeqIO
-
-from ensembl.io.genomio.utils import get_json
-from ensembl.io.genomio.gff3.features import GFFSeqFeature
-from ensembl.utils import StrPath
-from ensembl.utils.archive import open_gz_file
->>>>>>> 464dffdd
 from ensembl.utils.argparse import ArgumentParser
 from ensembl.utils.logging import init_logging_with_args
 
 
-<<<<<<< HEAD
-=======
-# Record the lengths of the sequence for features/regions
-Lengths = Dict[str, int]
-
-
-class InvalidIntegrityError(Exception):
-    """When a file integrity check fails"""
-
-
-class Manifest:
-    """Representation of the manifest and its files."""
-
-    def __init__(self, manifest_path: StrPath) -> None:
-        self.manifest_files = self.get_manifest(manifest_path)
-        self.genome: Dict[str, Any] = {}
-        self.seq_regions: Dict[str, Any] = {}
-
-        self.lengths: Dict[str, Lengths] = {
-            "dna_sequences": {},
-            "peptide_sequences": {},
-            "seq_region_levels": {},
-            "annotations": {},
-            "agp": {},
-            "gff3_seq_regions": {},
-            "gff3_genes": {},
-            "gff3_translations": {},
-            "gff3_all_translations": {},
-            "gff3_transposable_elements": {},
-            "ann_genes": {},
-            "ann_translations": {},
-            "ann_transposable_elements": {},
-            "seq_regions": {},
-        }
-
-        self.circular: Dict[str, Lengths] = {
-            "seq_regions": {},
-        }
-
-        self.errors: List[str] = []
-
-        self.ignore_final_stops = False
-        self.brc_mode = False
-
-    def has_lengths(self, name: str) -> bool:
-        """Check if a given name has lengths records.
-
-        Raise KeyError if the name is not supported.
-
-        """
-        try:
-            if self.lengths[name]:
-                return True
-            return False
-        except KeyError as err:
-            raise KeyError(f"There is no length record for {name}") from err
-
-    def get_lengths(self, name: str) -> Dict[str, Any]:
-        """Returns a dict associating IDs with their length from a given file name."""
-        try:
-            return self.lengths[name]
-        except KeyError as err:
-            raise KeyError(f"There is no length record for {name}") from err
-
-    def get_circular(self, name: str) -> Dict[str, Any]:
-        """Returns a dict associating IDs with their is_circular flag from a given file name."""
-        try:
-            return self.circular[name]
-        except KeyError as err:
-            raise KeyError(f"No length available for key {name}") from err
-
-    def _add_error(self, error: str) -> None:
-        self.errors.append(error)
-
-    def get_manifest(self, manifest_path: StrPath) -> Dict[str, Any]:
-        """Load the content of a manifest file.
-
-        Returns:
-            Dict: Content of the manifest file.
-        """
-        manifest_path = Path(manifest_path)
-        with manifest_path.open("r") as manifest_fh:
-            manifest = json.load(manifest_fh)
-
-            # Use dir name from the manifest
-            for name in manifest:
-                if "file" in manifest[name]:
-                    file_path = manifest_path.parent / manifest[name]["file"]
-                    # check if the md5sum is correct
-                    md5sum = manifest[name]["md5sum"]
-                    self._check_md5sum(file_path, md5sum)
-
-                    manifest[name] = file_path
-                else:
-                    for f in manifest[name]:
-                        if "file" in manifest[name][f]:
-                            file_path = manifest_path.parent / manifest[name][f]["file"]
-                            # check if the md5sum is correct
-                            md5sum = manifest[name][f]["md5sum"]
-                            self._check_md5sum(file_path, md5sum)
-
-                            manifest[name][f] = file_path
-            return manifest
-
-    def _check_md5sum(self, file_path: Path, md5sum: str) -> None:
-        """Verify the integrity of the files in manifest.json.
-
-        An MD5 hash is generated using the path provided which is then compared to the hash in manifest.json.
-        Errors are stored in ``self.errors``.
-
-        Args:
-            file_path: Path to a genome file.
-            md5sum: MD5 hash for the files.
-        """
-
-        with file_path.open("rb") as f:
-            bytes_obj = f.read()
-            readable_hash = hashlib.md5(bytes_obj).hexdigest()
-            if readable_hash != md5sum:
-                raise InvalidIntegrityError(f"Invalid md5 checksum for {file_path}")
-
-    def prepare_integrity_data(self) -> None:  # pylint: disable=too-many-branches
-        """Read all the files and keep a record (IDs and their lengths)
-        for each cases to be compared later.
-        """
-        # First, get the Data
-        if "gff3" in self.manifest_files:
-            logging.info("Manifest contains GFF3")
-            self.get_gff3(self.manifest_files["gff3"])
-        if "fasta_dna" in self.manifest_files:
-            logging.info("Manifest contains DNA fasta")
-            # Verify if the length and id for the sequence is unique
-            self.lengths["dna_sequences"] = self.get_fasta_lengths(self.manifest_files["fasta_dna"])
-        if "fasta_pep" in self.manifest_files:
-            logging.info("Manifest contains Peptide fasta")
-            # Verify if the length and id for the sequence is unique
-            self.lengths["peptide_sequences"] = self.get_fasta_lengths(
-                self.manifest_files["fasta_pep"], ignore_final_stops=self.ignore_final_stops
-            )
-        if "seq_region" in self.manifest_files:
-            logging.info("Manifest contains seq_region JSON")
-            seq_regions = get_json(Path(self.manifest_files["seq_region"]))
-            if len(seq_regions) == 0:
-                self._add_error(f"No sequences found in {self.manifest_files['seq_region']}")
-            else:
-                seqr_seqlevel = {}
-                seq_lengths = {}
-                seq_circular = {}
-                # Store the length as int
-                for seq in seq_regions:
-                    seq_lengths[seq["name"]] = int(seq["length"])
-                    seq_circular[seq["name"]] = seq.get("circular", False)
-                    if seq["coord_system_level"] == "contig":
-                        seqr_seqlevel[seq["name"]] = int(seq["length"])
-                    # Also record synonyms (in case GFF file uses synonyms)
-                    if "synonyms" in seq:
-                        for synonym in seq["synonyms"]:
-                            seq_lengths[synonym["name"]] = int(seq["length"])
-                self.lengths["seq_regions"] = seq_lengths
-                self.circular["seq_regions"] = seq_circular
-                self.seq_regions = seq_regions
-        if "functional_annotation" in self.manifest_files:
-            logging.info("Manifest contains functional annotation(s)")
-            self.get_functional_annotation(self.manifest_files["functional_annotation"])
-        if "agp" in self.manifest_files:
-            logging.info("Manifest contains AGP files")
-            self.lengths["agp"] = self.get_agp_seq_regions(self.manifest_files["agp"])
-        if "genome" in self.manifest_files:
-            logging.info("Manifest contains genome JSON")
-            self.lengths["genome"] = get_json(Path(self.manifest_files["genome"]))
-
-    def get_fasta_lengths(self, fasta_path: StrPath, ignore_final_stops: bool = False) -> dict:
-        """Check if the FASTA files have the correct IDs and no stop codon.
-
-        It will store as errors any empty IDs, non-unique IDs or stop codons that are found in the
-        FASTA files.
-
-        Args:
-            fasta_path: Path to fasta_dna and fasta_pep files.
-
-        Returns:
-            Dictionary with the record IDs and their sequence length.
-        """
-
-        data = {}
-        non_unique = {}
-        non_unique_count = 0
-        empty_id_count = 0
-        contains_stop_codon = 0
-        rec_count = 0
-        for rec in SeqIO.parse(fasta_path, "fasta"):
-            rec_count += 1
-
-            # Flag empty ids
-            if rec.id == "":
-                empty_id_count += 1
-            else:
-                # Flag redundant ids
-                if rec.id in data:
-                    non_unique[rec.id] = 1
-                    non_unique_count += 1
-                # Store sequence id and length
-                data[rec.id] = len(rec.seq)
-                stops = rec.seq.count("*")
-                if stops > 1:
-                    contains_stop_codon += 1
-                elif stops == 1:
-                    if not rec.seq.endswith("*") or not ignore_final_stops:
-                        contains_stop_codon += 1
-
-        if empty_id_count > 0:
-            self._add_error(f"{empty_id_count} sequences with empty ids in {fasta_path}")
-        if non_unique_count > 0:
-            self._add_error(f"{non_unique_count} non unique sequence ids in {fasta_path}")
-        if contains_stop_codon > 0:
-            self._add_error(f"{contains_stop_codon} sequences with stop codons in {fasta_path}")
-        if rec_count == 0:
-            self._add_error(f"No sequences found in {fasta_path}")
-        return data
-
-    def get_functional_annotation(self, json_path: Path) -> None:
-        """Load the functional annotation file to retrieve the gene_id and translation id.
-            A functional annotation file contains information about a gene.
-            The functional annotation file is stored in a json format containing
-            the description, id and object type (eg: "gene", "transcript", "translation").
-
-        Args:
-            json_path: Path to functional_annotation.json.
-
-        Returns:
-            dict with gene and translation ids.
-        """
-
-        # Load the json file
-        with open(json_path) as json_file:
-            data = json.load(json_file)
-
-        # Get gene ids and translation ids
-        genes = {}
-        translations = {}
-        transposons = {}
-
-        for item in data:
-            if item["object_type"] == "gene":
-                genes[item["id"]] = 1
-            elif item["object_type"] == "translation":
-                translations[item["id"]] = 1
-            if item["object_type"] == "transposable_element":
-                transposons[item["id"]] = 1
-
-        stats = {
-            "ann_genes": genes,
-            "ann_translations": translations,
-            "ann_transposable_elements": transposons,
-        }
-        self.lengths = {**self.lengths, **stats}
-
-    def get_gff3(self, gff3_path: Path) -> None:
-        """A GFF parser is used to retrieve information in the GFF file such as
-           gene and CDS ids and their corresponding lengths.
-
-        Args:
-            gff3_path: Path to gff3 file.
-        """
-
-        seqs: Lengths = {}
-        genes: Lengths = {}
-        peps: Lengths = {}
-        all_peps: Lengths = {}
-        tes: Lengths = {}
-
-        with open_gz_file(gff3_path) as gff3_handle:
-            gff = GFF.parse(gff3_handle)
-            for seq in gff:
-                seqs[seq.id] = len(seq.seq)
-
-                for feat in seq.features:
-                    feat_length = abs(feat.location.end - feat.location.start)
-                    # Store gene id and length
-                    if feat.type in ["gene", "ncRNA_gene", "pseudogene"]:
-                        self._retrieve_gff_gene_lengths(feat, genes, peps, all_peps)
-                    if feat.type == "transposable_element":
-                        tes[feat.id] = feat_length
-
-        stats: Dict[str, Lengths] = {
-            "gff3_seq_regions": seqs,
-            "gff3_genes": genes,
-            "gff3_translations": peps,
-            "gff3_all_translations": all_peps,
-            "gff3_transposable_elements": tes,
-        }
-        self.lengths = {**self.lengths, **stats}
-
-    def _retrieve_gff_gene_lengths(
-        self, feat: GFFSeqFeature, genes: Lengths, peps: Lengths, all_peps: Lengths
-    ) -> None:
-        """Record genes and peptides lengths from a feature.
-
-        Args:
-            feat : Gene feature to check.
-            genes: Record of genes lengths to update.
-            peps: Record of peptides lengths to update.
-            all_peps: Record of all peptides lengths to update (include pseudogenes).
-
-        """
-        gene_id = feat.id
-        if not self.brc_mode:
-            gene_id = gene_id.replace("gene:", "")
-        genes[gene_id] = abs(feat.location.end - feat.location.start)
-        # Get CDS id and length
-        protein_transcripts = {
-            "mRNA",
-            "pseudogenic_transcript",
-        }
-        ig_transcripts = {
-            "IG_V_gene",
-            "IG_C_gene",
-            "TR_C_gene",
-            "TR_V_gene",
-        }
-        cds_transcripts = protein_transcripts.union(ig_transcripts)
-        for feat2 in feat.sub_features:
-            if feat2.type in cds_transcripts:
-                length = {}
-                for feat3 in feat2.sub_features:
-                    if feat3.type == "CDS":
-                        pep_id = feat3.id
-                        if not self.brc_mode:
-                            pep_id = pep_id.replace("CDS:", "")
-                        if pep_id not in length:
-                            length[pep_id] = 0
-                        length[pep_id] += abs(feat3.location.end - feat3.location.start)
-                for pep_id, pep_length in length.items():
-                    # Store length for translations, add pseudo translations separately
-                    pep_length = floor(pep_length / 3) - 1
-                    if feat.type != "pseudogene" and feat2.type in protein_transcripts:
-                        peps[pep_id] = pep_length
-                    all_peps[pep_id] = pep_length
-
-    def get_agp_seq_regions(self, agp_dict: dict) -> dict[str, int]:
-        """AGP files describe the assembly of larger sequence objects using smaller objects.
-            Eg: describes the assembly of scaffolds from contigs.
-
-        Args:
-            agp_dict: dict containing the information about the sequence.
-
-        Note:
-            AGP file is only used in the older builds, not used for current processing.
-        """
-
-        seqr: dict[str, int] = {}
-        for agp in agp_dict:
-            agp_path = agp_dict[agp]
-
-            with open(agp_path, "r") as agph:
-                for line in agph:
-                    (
-                        asm_id,
-                        _,  # asm_start
-                        asm_end,
-                        _,  # asm_part
-                        typ,
-                        cmp_id,
-                        _,  # cmp_start
-                        cmp_end,
-                        _,  # cmp_strand
-                    ) = line.split("\t")
-                    # Ignore WGS contig
-                    if typ != "W":
-                        continue
-
-                    # Assembled seq length
-                    if asm_id not in seqr or seqr[asm_id] < int(asm_end):
-                        seqr[asm_id] = int(asm_end)
-
-                    # Composite seq length
-                    if cmp_id not in seqr or seqr[cmp_id] < int(cmp_end):
-                        seqr[cmp_id] = int(cmp_end)
-
-        return seqr
-
-
->>>>>>> 464dffdd
 class IntegrityTool:
     """Check the integrity of sequence and annotation files in the genome"""
 
@@ -565,7 +167,6 @@
 
     def _check_genome(self, genome: dict) -> None:
         """Check if the accession is correct in genome.json."""
-<<<<<<< HEAD
         if not genome:
             return
         genome_accession = genome.get("assembly", {}).get("accession", "")
@@ -574,18 +175,7 @@
         if not re.match(r"GC[AF]_\d{9}(\.\d+)?", genome_accession):
             self.add_errors(f"Genome assembly accession is wrong: '{genome_accession}'")
 
-    def check_ids(self, list1, list2, name) -> list[str]:
-=======
-        if genome:
-            if "assembly" in genome:
-                genome_ass = genome["assembly"]
-                if "accession" in genome_ass:
-                    genome_acc = genome_ass["accession"]
-                    if not re.match(r"GC[AF]_\d{9}(\.\d+)?", genome_acc):
-                        self.add_errors(f"Genome assembly accession is wrong: '{genome_acc}'")
-
     def check_ids(self, list1: dict[str, Any], list2: dict[str, Any], name: str) -> list[str]:
->>>>>>> 464dffdd
         """Compare the ids in list1 and list2.
 
         Args:
@@ -622,9 +212,6 @@
 
         return errors
 
-<<<<<<< HEAD
-    def check_lengths(self, list1, list2, name, allowed_len_diff=None, special_diff=False) -> list[str]:
-=======
     def check_lengths(
         self,
         list1: dict[str, int],
@@ -633,7 +220,6 @@
         allowed_len_diff: int | None = None,
         special_diff: bool = False,
     ) -> list[str]:
->>>>>>> 464dffdd
         """Check the difference in ids and length between list1 and list2.
             There are a few special cases here where we allow a certain asymmetry
             by changing the values of the arguments.

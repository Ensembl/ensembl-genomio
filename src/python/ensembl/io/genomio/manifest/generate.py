# See the NOTICE file distributed with this work for additional information
# regarding copyright ownership.
#
# Licensed under the Apache License, Version 2.0 (the "License");
# you may not use this file except in compliance with the License.
# You may obtain a copy of the License at
#
#      http://www.apache.org/licenses/LICENSE-2.0
#
# Unless required by applicable law or agreed to in writing, software
# distributed under the License is distributed on an "AS IS" BASIS,
# WITHOUT WARRANTIES OR CONDITIONS OF ANY KIND, either express or implied.
# See the License for the specific language governing permissions and
# limitations under the License.
"""Creates a manifest file in a folder depending on the file names ends."""

__all__ = ["ManifestMaker"]

import hashlib
import logging
import json
from pathlib import Path

from ensembl.utils.argparse import ArgumentParser
from ensembl.utils.logging import init_logging_with_args


class ManifestMaker:
    """Given a directory with genomic files, create a manifest json file for them."""

    same_names = {
        "gff3",
        "fasta_dna",
        "fasta_pep",
        "functional_annotation",
        "genome",
        "seq_attrib",
        "seq_region",
        "agp",
        "events",
    }
    alias_names = {
        "gene_models": "gff3",
        "dna": "fasta_dna",
        "pep": "fasta_pep",
    }
    names = {name: name for name in same_names}
    names = {**names, **alias_names}
    multi_files = {"agp"}

    def __init__(self, manifest_dir: Path) -> None:
        self.dir = manifest_dir

    def create_manifest(self) -> Path:
        """Create the manifest file."""
        manifest_data = self.get_files_checksums()
        manifest_path = self.dir / "manifest.json"
        with manifest_path.open("w") as json_out:
            json_out.write(json.dumps(manifest_data, sort_keys=True, indent=4))
        return manifest_path

    def get_files_checksums(self):
        """Compute the checksum of all the files in the directory."""
        manifest_files = {}
        for subfile in self.dir.iterdir():
            logging.debug(f"Check file {subfile} ({subfile.stem}, {subfile.suffix})")
            used_file = False
            if subfile.is_dir():
                logging.warning("Can't create manifest for subdirectory")
                continue

            # Delete and skip empty files
            if subfile.stat().st_size == 0:
                logging.warning(f"Skip and delete empty file: {subfile}")
                subfile.unlink()
                continue

            for name, standard_name in self.names.items():
<<<<<<< HEAD
                if subfile.stem.endswith(name) or subfile.suffix == f".{name}":
                    used_file = True
                    md5 = self._get_md5sum(subfile)
                    file_obj = {"file": subfile.name, "md5sum": md5}
                    if standard_name in manifest_files:
                        if isinstance(manifest_files[standard_name], list):
                            manifest_files[standard_name].append(file_obj)
                        else:
                            # Convert to a list
                            manifest_files[standard_name] = [manifest_files[standard_name], file_obj]
                        manifest_files[standard_name] = sorted(
                            manifest_files[standard_name], key=lambda x: x["file"]
                        )
=======
                # Either the last element of the stem or the suffix is a known name
                if subfile.stem.endswith(name) or subfile.suffix == f".{name}":
                    logging.debug(f"Matched to {name} ({standard_name}) = {subfile}")
                    used_file = True
                    md5 = self._get_md5sum(subfile)
                    file_obj = {"file": subfile.name, "md5sum": md5}
>>>>>>> ac541715

                    # Multiple files stored, each with a name
                    if standard_name in self.multi_files:
                        manifest_files.setdefault(standard_name, {})
                        obj_name = self._prepare_object_name(subfile, name, manifest_files[standard_name])
                        manifest_files[standard_name][obj_name] = file_obj

                    # Single file
                    else:
                        manifest_files[standard_name] = file_obj

            if not used_file:
                logging.warning(f"File {subfile} was not included in the manifest")

        return manifest_files

    def _prepare_object_name(self, subfile: Path, name: str, manifest_dict: dict) -> str:
        # Prepare object name
        obj_name = "file"
        try:
            # If we recognize the suffix, then the name is the part after the last "_"
            if subfile.suffix == f".{name}":
                obj_name = subfile.stem.split(sep="_")[-1]
            # If we recognize the end of the name, then the name is the part before the last "_"
            else:
                obj_name = subfile.stem.split(sep="_")[-2]
        except IndexError:
            pass

        # Add number if duplicate name
        obj_name_base = obj_name
        count = 1
        while obj_name in manifest_dict:
            obj_name = f"{obj_name_base}.{count}"
            count += 1
            if count >= 10:
                raise ValueError(f"Too many files with same name {obj_name_base}")
        return obj_name

    @staticmethod
    def _get_md5sum(file_path: Path) -> str:
        with file_path.open("rb") as f:
            data_bytes = f.read()
            return hashlib.md5(data_bytes).hexdigest()


def main() -> None:
    """Main entrypoint."""
    parser = ArgumentParser(
        description="Compare the genomic data between the files present in a manifest file."
    )
    parser.add_argument_dst_path(
        "--manifest_dir", required=True, help="Folder where to create a manifest file"
    )
    parser.add_log_arguments()
    args = parser.parse_args()
    init_logging_with_args(args)

    maker = ManifestMaker(args.manifest_dir)
    maker.create_manifest()


if __name__ == "__main__":
    main()<|MERGE_RESOLUTION|>--- conflicted
+++ resolved
@@ -76,28 +76,12 @@
                 continue
 
             for name, standard_name in self.names.items():
-<<<<<<< HEAD
-                if subfile.stem.endswith(name) or subfile.suffix == f".{name}":
-                    used_file = True
-                    md5 = self._get_md5sum(subfile)
-                    file_obj = {"file": subfile.name, "md5sum": md5}
-                    if standard_name in manifest_files:
-                        if isinstance(manifest_files[standard_name], list):
-                            manifest_files[standard_name].append(file_obj)
-                        else:
-                            # Convert to a list
-                            manifest_files[standard_name] = [manifest_files[standard_name], file_obj]
-                        manifest_files[standard_name] = sorted(
-                            manifest_files[standard_name], key=lambda x: x["file"]
-                        )
-=======
                 # Either the last element of the stem or the suffix is a known name
                 if subfile.stem.endswith(name) or subfile.suffix == f".{name}":
                     logging.debug(f"Matched to {name} ({standard_name}) = {subfile}")
                     used_file = True
                     md5 = self._get_md5sum(subfile)
                     file_obj = {"file": subfile.name, "md5sum": md5}
->>>>>>> ac541715
 
                     # Multiple files stored, each with a name
                     if standard_name in self.multi_files:
@@ -105,7 +89,7 @@
                         obj_name = self._prepare_object_name(subfile, name, manifest_files[standard_name])
                         manifest_files[standard_name][obj_name] = file_obj
 
-                    # Single file
+                    # Single file/init
                     else:
                         manifest_files[standard_name] = file_obj
 

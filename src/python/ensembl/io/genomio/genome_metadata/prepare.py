# See the NOTICE file distributed with this work for additional information
# regarding copyright ownership.
#
# Licensed under the Apache License, Version 2.0 (the "License");
# you may not use this file except in compliance with the License.
# You may obtain a copy of the License at
#
#      http://www.apache.org/licenses/LICENSE-2.0
#
# Unless required by applicable law or agreed to in writing, software
# distributed under the License is distributed on an "AS IS" BASIS,
# WITHOUT WARRANTIES OR CONDITIONS OF ANY KIND, either express or implied.
# See the License for the specific language governing permissions and
# limitations under the License.
"""Expand the genome metadata file adding information about the provider, taxonomy, and assembly and
gene build versions.
"""

__all__ = [
    "add_provider",
    "add_assembly_version",
    "add_genebuild_metadata",
    "add_species_metadata",
    "prepare_genome_metadata",
    "PROVIDER_DATA",
    "MissingNodeError",
    "MetadataError",
]

import datetime
import logging
from os import PathLike
<<<<<<< HEAD
from typing import Dict
=======
from typing import Dict, Optional
from xml.etree import ElementTree
from xml.etree.ElementTree import Element

import requests
from requests.exceptions import ReadTimeout
>>>>>>> d828d414

from ensembl.io.genomio.utils import get_json, print_json
from ensembl.utils.argparse import ArgumentParser
from ensembl.utils.logging import init_logging_with_args


PROVIDER_DATA = {
    "GenBank": {
        "assembly": {
            "provider_name": "GenBank",
            "provider_url": "https://www.ncbi.nlm.nih.gov/datasets/genome",
        },
        "annotation": {
            "provider_name": "GenBank",
            "provider_url": "https://www.ncbi.nlm.nih.gov/datasets/genome",
        },
    },
    "RefSeq": {
        "assembly": {
            "provider_name": "RefSeq",
            "provider_url": "https://www.ncbi.nlm.nih.gov/datasets/genome",
        },
        "annotation": {
            "provider_name": "RefSeq",
            "provider_url": "https://www.ncbi.nlm.nih.gov/datasets/genome",
        },
    },
}


class MissingNodeError(Exception):
    """When a taxon XML node cannot be found."""


class MetadataError(Exception):
    """When a metadata value is not expected."""


def add_provider(genome_metadata: Dict, ncbi_data: Dict) -> None:
    """Updates the genome metadata adding provider information for assembly and gene models.

    Assembly provider metadata will only be added if it is missing, i.e. neither `"provider_name"` or
    `"provider_url"` are present. The gene model metadata will only be added if `gff3_file` is provided.

    Args:
        genome_data: Genome information of assembly, accession and annotation.
        ncbi_data: Report data from NCBI datasets.

    Raises:
        MetadataError: If accession's format in genome metadata does not match with a known provider.
    """
    # Get accession provider
    accession = genome_metadata["assembly"]["accession"]
    if accession.startswith("GCF"):
        provider = PROVIDER_DATA["RefSeq"]
    elif accession.startswith("GCA"):
        provider = PROVIDER_DATA["GenBank"]
    else:
        raise MetadataError(f"Accession does not look like an INSDC or RefSeq accession: {accession}")

    # Add assembly provider (if missing)
    assembly = genome_metadata["assembly"]
    if (not "provider_name" in assembly) and (not "provider_url" in assembly):
        assembly["provider_name"] = provider["assembly"]["provider_name"]
        assembly["provider_url"] = f'{provider["assembly"]["provider_url"]}/{accession}'

    # Add annotation provider if there are gene models
    if "annotation_info" in ncbi_data:
        annotation = genome_metadata.setdefault("annotation", {})
        if ("provider_name" not in annotation) and ("provider_url" not in annotation):
            annotation["provider_name"] = provider["annotation"]["provider_name"]
            annotation["provider_url"] = f'{provider["annotation"]["provider_url"]}/{accession}'


def add_assembly_version(genome_data: Dict) -> None:
    """Adds version number to the genome's assembly information if one is not present already.

    Args:
        genome_data: Genome information of assembly, accession and annotation.
    """
    assembly = genome_data["assembly"]
    if not "version" in assembly:
        accession = assembly["accession"]
        version = accession.partition(".")[2]
        if version:
            assembly["version"] = int(version)


def add_genebuild_metadata(genome_data: Dict) -> None:
    """Adds genebuild metadata to genome information if not present already.

    The default convention is to use the current date as `"version"` and `"start_date"`.

    Args:
        genome_data: Genome information of assembly, accession and annotation.
    """
    genebuild = genome_data.setdefault("genebuild", {})
    current_date = datetime.date.today().isoformat()
    if not "version" in genebuild:
        genebuild["version"] = current_date
    if not "start_date" in genebuild:
        genebuild["start_date"] = current_date


def add_species_metadata(genome_metadata: Dict, ncbi_data: Dict) -> None:
    """Adds taxonomy ID, scientific name and strain (if present) from the NCBI dataset report.

    Args:
        genome_metadata: Genome information of assembly, accession and annotation.
        ncbi_data: Report data from NCBI datasets.

    """
<<<<<<< HEAD
    species = genome_metadata.setdefault("species", {})
    try:
        organism = ncbi_data["organism"]
    except KeyError:
        return
=======
    species = genome_data["species"]
    if not "taxonomy_id" in species:
        try:
            accession = genome_data["assembly"]["accession"]
            taxonomy = get_taxonomy_from_accession(accession, base_api_url)
            species["taxonomy_id"] = taxonomy["taxon_id"]
            if (not "strain" in species) and ("strain" in taxonomy):
                species["strain"] = taxonomy["strain"]
            if not "scientific_name" in species:
                species["scientific_name"] = taxonomy["scientific_name"]
        except KeyError:
            logging.warning("Could not extract taxonomy data")

>>>>>>> d828d414

    if "tax_id" in organism:
        species.setdefault("taxonomy_id", organism["tax_id"])
    if "organism_name" in organism:
        species.setdefault("scientific_name", organism["organism_name"])

<<<<<<< HEAD
    try:
        species.setdefault("strain", organism["infraspecific_names"]["strain"])
    except KeyError:
        pass
=======
    Args:
        accession: INSDC accession ID.
        base_api_url: Base API URL to fetch the taxonomy data from.

    Returns:
        Dictionary with key-value pairs for ``taxon_id`` and ``scientific_name``. ``strain`` will be added
        only if present in the fetched taxonomy data.

    Raises:
        MissinDataException: If ``TAXON_ID`` or ``SCIENTIFIC_NAME`` are missing in the taxonomy data fetched.

    """
    # Use the GenBank accession without version
    gb_accession = accession.replace("GCF", "GCA").split(".")[0]

    try:
        response = requests.get(f"{base_api_url}/{gb_accession}", timeout=5)
        response.raise_for_status()

        entry = ElementTree.fromstring(response.text)

        taxon_node = entry.find(".//TAXON")
        if taxon_node is None:
            raise MissingNodeError("Can't find the TAXON node")

        # Fetch taxon ID, scientific_name and strain
        taxon_id = _get_node_text(taxon_node, "TAXON_ID")
        scientific_name = _get_node_text(taxon_node, "SCIENTIFIC_NAME")
        strain = _get_node_text(taxon_node, "STRAIN", optional=True)

        if taxon_id and scientific_name:
            taxonomy = {
                "taxon_id": int(taxon_id),
                "scientific_name": scientific_name,
            }
        if strain:
            taxonomy["strain"] = strain
    except ReadTimeout:
        logging.warning("Can't get taxonomy from ENA")
        taxonomy = {"taxon_id": 0, "scientific_name": ""}

    return taxonomy


def _get_node_text(node: Element, tag: str, optional: bool = False) -> Optional[str]:
    """Returns the value of the field matching the provided tag inside `node`.
    By default raise a MissingNodeException if the tag is not found.
    If optional is True and no tag is found, return None.

    Args:
        node: Node of an XML tree.
        tag: Tag to fetch within the node.
        optional: Don't raise an exception if the tag doesn't exist.

    """
    if node is None:
        raise MissingNodeError(f"No node provided to look for {tag}")
    tag_node = node.find(tag)

    if tag_node is not None:
        return tag_node.text
    if optional:
        return None
    raise MissingNodeError(f"No node found for tag {tag}")
>>>>>>> d828d414


def prepare_genome_metadata(
    input_file: PathLike,
    output_file: PathLike,
    ncbi_meta: PathLike,
) -> None:
    """Updates the genome metadata JSON file with additional information.

    In particular, more information is added about the provider, the assembly and its gene build version,
    and the taxonomy.

    Args:
        input_file: Path to JSON file with genome metadata.
        output_file: Output directory where to generate the final `genome.json` file.
        ncbi_meta: JSON file from NCBI datasets.

    """
    genome_data = get_json(input_file)
    ncbi_data = {}
    if ncbi_meta:
        ncbi_data = get_json(ncbi_meta)["reports"][0]

    # Amend any missing metadata
    add_provider(genome_data, ncbi_data)
    add_assembly_version(genome_data)
    add_genebuild_metadata(genome_data)
    add_species_metadata(genome_data, ncbi_data)
    # Dump updated genome metadata
    print_json(output_file, genome_data)


def main() -> None:
    """Module's entry-point."""
    parser = ArgumentParser(description=__doc__)
    parser.add_argument_src_path("--input_file", required=True, help="Genome metadata JSON file")
    parser.add_argument_dst_path(
        "--output_file", required=True, help="Output path for the new genome metadata file"
    )
    parser.add_argument_src_path(
        "--ncbi_meta", required=True, help="JSON file from NCBI datasets for this genome."
    )
    parser.add_log_arguments()
    args = parser.parse_args()
    init_logging_with_args(args)

    prepare_genome_metadata(
        input_file=args.input_file, output_file=args.output_file, ncbi_meta=args.ncbi_meta
    )<|MERGE_RESOLUTION|>--- conflicted
+++ resolved
@@ -30,16 +30,7 @@
 import datetime
 import logging
 from os import PathLike
-<<<<<<< HEAD
 from typing import Dict
-=======
-from typing import Dict, Optional
-from xml.etree import ElementTree
-from xml.etree.ElementTree import Element
-
-import requests
-from requests.exceptions import ReadTimeout
->>>>>>> d828d414
 
 from ensembl.io.genomio.utils import get_json, print_json
 from ensembl.utils.argparse import ArgumentParser
@@ -152,104 +143,21 @@
         ncbi_data: Report data from NCBI datasets.
 
     """
-<<<<<<< HEAD
     species = genome_metadata.setdefault("species", {})
     try:
         organism = ncbi_data["organism"]
     except KeyError:
         return
-=======
-    species = genome_data["species"]
-    if not "taxonomy_id" in species:
-        try:
-            accession = genome_data["assembly"]["accession"]
-            taxonomy = get_taxonomy_from_accession(accession, base_api_url)
-            species["taxonomy_id"] = taxonomy["taxon_id"]
-            if (not "strain" in species) and ("strain" in taxonomy):
-                species["strain"] = taxonomy["strain"]
-            if not "scientific_name" in species:
-                species["scientific_name"] = taxonomy["scientific_name"]
-        except KeyError:
-            logging.warning("Could not extract taxonomy data")
-
->>>>>>> d828d414
 
     if "tax_id" in organism:
         species.setdefault("taxonomy_id", organism["tax_id"])
     if "organism_name" in organism:
         species.setdefault("scientific_name", organism["organism_name"])
 
-<<<<<<< HEAD
     try:
         species.setdefault("strain", organism["infraspecific_names"]["strain"])
     except KeyError:
         pass
-=======
-    Args:
-        accession: INSDC accession ID.
-        base_api_url: Base API URL to fetch the taxonomy data from.
-
-    Returns:
-        Dictionary with key-value pairs for ``taxon_id`` and ``scientific_name``. ``strain`` will be added
-        only if present in the fetched taxonomy data.
-
-    Raises:
-        MissinDataException: If ``TAXON_ID`` or ``SCIENTIFIC_NAME`` are missing in the taxonomy data fetched.
-
-    """
-    # Use the GenBank accession without version
-    gb_accession = accession.replace("GCF", "GCA").split(".")[0]
-
-    try:
-        response = requests.get(f"{base_api_url}/{gb_accession}", timeout=5)
-        response.raise_for_status()
-
-        entry = ElementTree.fromstring(response.text)
-
-        taxon_node = entry.find(".//TAXON")
-        if taxon_node is None:
-            raise MissingNodeError("Can't find the TAXON node")
-
-        # Fetch taxon ID, scientific_name and strain
-        taxon_id = _get_node_text(taxon_node, "TAXON_ID")
-        scientific_name = _get_node_text(taxon_node, "SCIENTIFIC_NAME")
-        strain = _get_node_text(taxon_node, "STRAIN", optional=True)
-
-        if taxon_id and scientific_name:
-            taxonomy = {
-                "taxon_id": int(taxon_id),
-                "scientific_name": scientific_name,
-            }
-        if strain:
-            taxonomy["strain"] = strain
-    except ReadTimeout:
-        logging.warning("Can't get taxonomy from ENA")
-        taxonomy = {"taxon_id": 0, "scientific_name": ""}
-
-    return taxonomy
-
-
-def _get_node_text(node: Element, tag: str, optional: bool = False) -> Optional[str]:
-    """Returns the value of the field matching the provided tag inside `node`.
-    By default raise a MissingNodeException if the tag is not found.
-    If optional is True and no tag is found, return None.
-
-    Args:
-        node: Node of an XML tree.
-        tag: Tag to fetch within the node.
-        optional: Don't raise an exception if the tag doesn't exist.
-
-    """
-    if node is None:
-        raise MissingNodeError(f"No node provided to look for {tag}")
-    tag_node = node.find(tag)
-
-    if tag_node is not None:
-        return tag_node.text
-    if optional:
-        return None
-    raise MissingNodeError(f"No node found for tag {tag}")
->>>>>>> d828d414
 
 
 def prepare_genome_metadata(

--- conflicted
+++ resolved
@@ -26,50 +26,7 @@
 default_selection = default_selection_map.keySet() as ArrayList
 params.db_list = ''
 
-<<<<<<< HEAD
-// Print usage
-def helpMessage() {
-  log.info """
-        Mandatory arguments:
-        --host, --port, --user         Connection parameters to the SQL servers we getting core db(s) from
-        
-        Dump SQL:
-        --dump_sql                     Dump the whole database in SQL in a coredb subfolder
-
-        Dump files:
-        --dump_all_files               Dump all files (SQL excepted) in a metadata subfolder
-        or
-        --dump_selection               Dump files from a comma-separated list (among ${default_selection})
-
-        Optional arguments:
-        --password                     Password part of the connection parameters
-        --prefix                       Core dabase(s) name prefixes
-        --dbname_re                    Regexp to match core db name(s) against
-        --db_list                      Path to a file with one database name per line
-        --brc_mode                     Override Ensembl 'species' and 'division' with the corresponding BRC ones ('organism_abbrev' and 'component')
-        --output_dir                   Name of Output directory to gather prepared outfiles. (default: ${params.output_dir})
-        --cache_dir                    Directory where some files are cached (e.g. NCBI stats files)
-        --help                         This usage statement.
-
-        Usage:
-        The typical command for running the 'Dumper' pipeline is as follows:
-
-        nextflow run \\
-            -w \${data_dir}/nextflow_work \\
-            ensembl-genomio/pipelines/nextflow/workflows/dumper_pipeline/main.nf \\
-            --dump_sql --dump_all_files \\
-            -profile lsf \\
-            --host <DB_HOST> --port <DB_PORT> --user <DB_USER>
-            --dbname_re '^drosophila_melanogaster_\\w+_57_.*\$' \\
-            --output_dir \${data_dir}/dumper_output
-
-        """
-}
-
-// Check mandatory parameters
-=======
 include { validateParameters; paramsHelp; paramsSummaryLog } from 'plugin/nf-validation'
->>>>>>> 6b6eb011
 if (params.help) {
      log.info paramsHelp("nextflow run dumper_pipeline/main.nf --dump_sql --dump_all_files --host 'HOST' --port 'PORT' --user 'USER' --dbname_re 'DB_REGEX' --output_dir 'OUTPUT_DIR'")
     exit 0

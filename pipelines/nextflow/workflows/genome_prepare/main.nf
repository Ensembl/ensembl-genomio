--- conflicted
+++ resolved
@@ -60,9 +60,6 @@
     PREPARE_GENOME_METADATA(ch_genome_json)
     accession = PREPARE_GENOME_METADATA.out.accession.map{ it.getName() }
     genome_json = PREPARE_GENOME_METADATA.out.json
-<<<<<<< HEAD
-    GENOME_PREPARE(accession, genome_json, params.output_dir)
-=======
     GENOME_PREPARE(accession, genome_json, params.output_dir, params.cache_dir)
->>>>>>> 5a43c35a
+
 }
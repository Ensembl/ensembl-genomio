// See the NOTICE file distributed with this work for additional information
// regarding copyright ownership.
//
// Licensed under the Apache License, Version 2.0 (the "License");
// you may not use this file except in compliance with the License.
// You may obtain a copy of the License at
//
//     http://www.apache.org/licenses/LICENSE-2.0
//
// Unless required by applicable law or agreed to in writing, software
// distributed under the License is distributed on an "AS IS" BASIS,
// WITHOUT WARRANTIES OR CONDITIONS OF ANY KIND, either express or implied.
// See the License for the specific language governing permissions and
// limitations under the License.

process DB_FACTORY {
    label 'local'
    time '5min'

    input:
        val server
        val filter_map

    output:
        path "dbs.json"

    script:
        output_file = "dbs.json"
        brc_mode = params.brc_mode ? '--brc_mode' : ''
        dbname_re = filter_map.dbname_re ? "--db_regex $filter_map.dbname_re" : ''

        // Prepare db_list to write in a file
        db_list_str = filter_map.db_list.join("\n")
        db_list_file = "db_list.tsv"
        db_list = filter_map.db_list ? "--db_list $db_list_file" : ''
        """
        echo "$db_list_str" > $db_list_file

        database_factory --host '${server.host}' \
            --port '${server.port}' \
            --user '${server.user}' \
            --password '${server.password}' \
            --prefix '${filter_map.prefix}' \
            $brc_mode \
            $dbname_re \
<<<<<<< HEAD
            $db_list \
            > dbs.json
=======
            > $output_file
        """
    
    stub:
        output_file = "dbs.json"
        dump_dir = "$workflow.projectDir/../../../../data/test/pipelines/dumper/"
        dump_file = "db_factory_dbs.json"
        """
        cp $dump_dir/$dump_file $output_file
>>>>>>> 6b6eb011
        """
}<|MERGE_RESOLUTION|>--- conflicted
+++ resolved
@@ -43,10 +43,7 @@
             --prefix '${filter_map.prefix}' \
             $brc_mode \
             $dbname_re \
-<<<<<<< HEAD
             $db_list \
-            > dbs.json
-=======
             > $output_file
         """
     
@@ -56,6 +53,5 @@
         dump_file = "db_factory_dbs.json"
         """
         cp $dump_dir/$dump_file $output_file
->>>>>>> 6b6eb011
         """
 }
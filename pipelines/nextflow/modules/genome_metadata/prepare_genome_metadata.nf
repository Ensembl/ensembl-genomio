--- conflicted
+++ resolved
@@ -20,16 +20,11 @@
         path(input_json, stageAs: "input_genome.json")
 
     output:
-<<<<<<< HEAD
-        tuple env(accession), path("genome.json"), emit: genomic_dataset
-=======
-        tuple path ("*/genome.json"), emit: genomic_dataset
->>>>>>> 9eb6d498
+        tuple path ("genome.json"), emit: genomic_dataset
         
     shell:
     output_json = "genome.json"
     '''
     prepare_genome_metadata --input_path !{input_json} --output_path !{output_json}
-    export accession=$(jq -r '.assembly.accession' !{output_json})
     '''
 }
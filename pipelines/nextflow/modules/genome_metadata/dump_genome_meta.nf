// See the NOTICE file distributed with this work for additional information
// regarding copyright ownership.
//
// Licensed under the Apache License, Version 2.0 (the "License");
// you may not use this file except in compliance with the License.
// You may obtain a copy of the License at
//
//     http://www.apache.org/licenses/LICENSE-2.0
//
// Unless required by applicable law or agreed to in writing, software
// distributed under the License is distributed on an "AS IS" BASIS,
// WITHOUT WARRANTIES OR CONDITIONS OF ANY KIND, either express or implied.
// See the License for the specific language governing permissions and
// limitations under the License.


process DUMP_GENOME_META {
    tag "${db.species}"
    label "normal"
    maxForks params.max_database_forks

    input:
        val db

    when:
        "genome_metadata" in db.dump_selection

    output:
        tuple val(db), val("genome"), path("*genome.json")

    script:
        output = "${db.species}_genome.json"
        schema = params.json_schemas["genome"]
        """
<<<<<<< HEAD
        genome_metadata_dump --host '$db.server.host' \
            --port '$db.server.port' \
            --user '$db.server.user' \
            --password '$db.server.password' \
            --database '$db.server.database' \
            > $output
        schemas_json_validate --json_file $output --json_schema $schema
=======
        genome_metadata_dump --host '${server.host}' \
            --port '${server.port}' \
            --user '${server.user}' \
            --password '${server.password}' \
            --database '${db.database}' \
            --verbose \
            > genome.json
>>>>>>> 10223a1b
        """
}<|MERGE_RESOLUTION|>--- conflicted
+++ resolved
@@ -32,22 +32,13 @@
         output = "${db.species}_genome.json"
         schema = params.json_schemas["genome"]
         """
-<<<<<<< HEAD
         genome_metadata_dump --host '$db.server.host' \
             --port '$db.server.port' \
             --user '$db.server.user' \
             --password '$db.server.password' \
             --database '$db.server.database' \
+            --verbose
             > $output
         schemas_json_validate --json_file $output --json_schema $schema
-=======
-        genome_metadata_dump --host '${server.host}' \
-            --port '${server.port}' \
-            --user '${server.user}' \
-            --password '${server.password}' \
-            --database '${db.database}' \
-            --verbose \
-            > genome.json
->>>>>>> 10223a1b
         """
 }
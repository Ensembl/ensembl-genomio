// See the NOTICE file distributed with this work for additional information
// regarding copyright ownership.
//
// Licensed under the Apache License, Version 2.0 (the "License");
// you may not use this file except in compliance with the License.
// You may obtain a copy of the License at
//
//     http://www.apache.org/licenses/LICENSE-2.0
//
// Unless required by applicable law or agreed to in writing, software
// distributed under the License is distributed on an "AS IS" BASIS,
// WITHOUT WARRANTIES OR CONDITIONS OF ANY KIND, either express or implied.
// See the License for the specific language governing permissions and
// limitations under the License.


process DUMP_EVENTS {
    tag "${db.species}"
    label "variable_2_8_32"
    maxForks params.max_database_forks

    input:
        val db
    
    when:
        "events" in db.dump_selection

    output:
        tuple val(db), val("events"), path("ids_events.tab")

    script:
        """
<<<<<<< HEAD
        touch "ids_events.tab"
        events_dump --host '${db.server.host}' \
            --port '${db.server.port}' \
            --user '${db.server.user}' \
            --password '${db.server.password}' \
            --database '${db.server.database}' \
            --output_file "ids_events.tab"
=======
        touch "events.txt"
        events_dump --host '${server.host}' \
            --port '${server.port}' \
            --user '${server.user}' \
            --password '${server.password}' \
            --database '${db.database}' \
            --output_file "events.txt" \
            --verbose
>>>>>>> 10223a1b
        """
}<|MERGE_RESOLUTION|>--- conflicted
+++ resolved
@@ -29,24 +29,15 @@
         tuple val(db), val("events"), path("ids_events.tab")
 
     script:
+        output = "ids_events.tab"
         """
-<<<<<<< HEAD
-        touch "ids_events.tab"
+        touch $output
         events_dump --host '${db.server.host}' \
             --port '${db.server.port}' \
             --user '${db.server.user}' \
             --password '${db.server.password}' \
             --database '${db.server.database}' \
-            --output_file "ids_events.tab"
-=======
-        touch "events.txt"
-        events_dump --host '${server.host}' \
-            --port '${server.port}' \
-            --user '${server.user}' \
-            --password '${server.password}' \
-            --database '${db.database}' \
-            --output_file "events.txt" \
+            --output_file "$output" \
             --verbose
->>>>>>> 10223a1b
         """
 }
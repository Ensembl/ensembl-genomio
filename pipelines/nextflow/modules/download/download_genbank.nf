// See the NOTICE file distributed with this work for additional information
// regarding copyright ownership.
//
// Licensed under the Apache License, Version 2.0 (the "License");
// you may not use this file except in compliance with the License.
// You may obtain a copy of the License at
//
//     http://www.apache.org/licenses/LICENSE-2.0
//
// Unless required by applicable law or agreed to in writing, software
// distributed under the License is distributed on an "AS IS" BASIS,
// WITHOUT WARRANTIES OR CONDITIONS OF ANY KIND, either express or implied.
// See the License for the specific language governing permissions and
// limitations under the License.

<<<<<<< HEAD
=======

>>>>>>> e2ac8549
process DOWNLOAD_GENBANK {
    tag "${meta.production_name}"
    label 'normal'
    storeDir "$cache_dir/genbank/${meta.accession}"
    afterScript "sleep $params.storeDir_latency"

    input:
        val(meta)
        val(cache_dir)

    output:
        tuple val(meta), path("output.gb")

    shell:
<<<<<<< HEAD
    '''
    download_genbank --accession !{meta.accession}
=======
    output_file = "output.gb"
    '''
    download_genbank --accession !{meta.accession} --output_file !{output_file}
>>>>>>> e2ac8549
    '''
}<|MERGE_RESOLUTION|>--- conflicted
+++ resolved
@@ -13,10 +13,6 @@
 // See the License for the specific language governing permissions and
 // limitations under the License.
 
-<<<<<<< HEAD
-=======
-
->>>>>>> e2ac8549
 process DOWNLOAD_GENBANK {
     tag "${meta.production_name}"
     label 'normal'
@@ -31,13 +27,8 @@
         tuple val(meta), path("output.gb")
 
     shell:
-<<<<<<< HEAD
-    '''
-    download_genbank --accession !{meta.accession}
-=======
     output_file = "output.gb"
     '''
     download_genbank --accession !{meta.accession} --output_file !{output_file}
->>>>>>> e2ac8549
     '''
 }
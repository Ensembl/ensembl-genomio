# See the NOTICE file distributed with this work for additional information
# regarding copyright ownership.
#
# Licensed under the Apache License, Version 2.0 (the "License");
# you may not use this file except in compliance with the License.
# You may obtain a copy of the License at
# http://www.apache.org/licenses/LICENSE-2.0
#
# Unless required by applicable law or agreed to in writing, software
# distributed under the License is distributed on an "AS IS" BASIS,
# WITHOUT WARRANTIES OR CONDITIONS OF ANY KIND, either express or implied.
# See the License for the specific language governing permissions and
# limitations under the License.

# pyproject.toml -- Ensembl GenomIO project configuration

## Generic configuration
[project]
name = "ensembl-genomio"
<<<<<<< HEAD
dynamic = [
    "version",
]
requires-python = ">= 3.7"
=======
version = "0.1" # should be assigned dynamically in the future
requires-python = ">= 3.7" # don't forget to update /cicd/gitlab/dot.gitlab-ci.yml

>>>>>>> b434af6f
description = "Ensembl GenomIO -- pipelines to convert basic genomic data into Ensembl cores and back to flatfile"
readme = "README.md"
authors = [
    {name = "Ensembl", email = "dev@ensembl.org"},
]
license = {text = "Apache License 2.0"}
keywords = [
    "genome_io",
    "ensembl",
    "bioinformatics",
    "annotation",
    "setup",
]
classifiers = [
    "Development Status :: 3 - Alpha",
    "Environment :: Console",
    "Intended Audience :: Science/Research",
    "License :: OSI Approved :: Apache Software License",
    "Natural Language :: English",
    "Programming Language :: Python :: 3 :: Only",
    "Topic :: Scientific/Engineering :: Bio-Informatics",
    "Topic :: Software Development :: Libraries :: Python Modules",
]
dependencies = [
    "argschema >= 3.0.4",
    "bcbio-gff == 0.6.7",
    "biopython == 1.80",
    "jsonschema >= 4.6.0",
    "intervaltree >= 3.1.0",
    "mysql-connector-python >= 8.0.29",
    "python-redmine >= 2.3.0",
    "requests >= 2.28.0",
]

[project.optional-dependencies]
dev = [
    "black",
    "ensembl-py @ git+ssh://git@github.com/Ensembl/ensembl-py",
    "mock",
    "mypy",
    "pylint",
    "pytest",
    "Sphinx",
    "toml-validator",
    "types-requests",
]
doc = [
    "mock",
    "Sphinx",
]

[project.urls]
homepage = "https://www.ensembl.org"
repository = "https://github.com/Ensembl/ensembl-genomio"

[project.scripts]
json_schema_factory = "ensembl.io.genomio.schemas.json_schema_factory:main"
check_json_schema = "ensembl.io.genomio.schemas.json_schema_validator:main"
download_genbank = "ensembl.io.genomio.download_genbank:main"
extract_from_gb = "ensembl.io.genomio.extract_from_gb:main"
process_gff3 = "ensembl.io.genomio.process_gff3:main"
manifest_maker = "ensembl.io.genomio.manifest_maker:main"
check_integrity = "ensembl.io.genomio.integrity:main"
manifest_stats = "ensembl.io.genomio.manifest_stats:main"
db_factory = "ensembl.io.genomio.db_factory:main"
seq_region_dumper = "ensembl.io.genomio.seq_region_dumper:main"
events_dumper = "ensembl.io.genomio.events_dumper:main"
events_loader = "ensembl.io.genomio.events_loader:main"

[tool.setuptools]
package-dir = {"" = "src/python"}

[tool.setuptools.dynamic]
version = {attr = "ensembl.io.genomio.__version__"}

[tool.setuptools.packages.find]
where = ["src/python"]  # list of folders that contain the packages (["."] by default)

# For additional information on `setuptools` configuration see:
#    https://setuptools.pypa.io/en/latest/userguide/quickstart.html
#    https://setuptools.pypa.io/en/latest/userguide/pyproject_config.html
#    https://packaging.python.org/en/latest/specifications/declaring-project-metadata/

[build-system]
requires = [
    "setuptools",
    "setuptools-scm",
    "wheel"
]
build-backend = "setuptools.build_meta"

[tool.black]
line-length = 110

[tool.pylint.main]
max-line-length = 110
disable = [
    "invalid-name",
    "similarities",
    "too-few-public-methods",
    "too-many-arguments",
    "too-many-locals",
    "too-many-statements",
    "unspecified-encoding",
    "wildcard-import",
]

[tool.mypy]
mypy_path = "src/python"
explicit_package_bases = true
ignore_missing_imports = true
show_error_codes = true
warn_unused_configs = true
<<<<<<< HEAD

[tool.pytest.ini_options]
addopts = "-v --tb=native --server=sqlite:///"
testpaths = ["src/python/tests"]
norecursedirs = ["data", "docs", "*.egg_info"]
filterwarnings = [
    "ignore::DeprecationWarning:argschema",
]

[tool.coverage.run]
branch = true
source = [
    "src/python/ensembl"
]
=======
>>>>>>> b434af6f
<|MERGE_RESOLUTION|>--- conflicted
+++ resolved
@@ -17,16 +17,10 @@
 ## Generic configuration
 [project]
 name = "ensembl-genomio"
-<<<<<<< HEAD
 dynamic = [
     "version",
 ]
-requires-python = ">= 3.7"
-=======
-version = "0.1" # should be assigned dynamically in the future
-requires-python = ">= 3.7" # don't forget to update /cicd/gitlab/dot.gitlab-ci.yml
-
->>>>>>> b434af6f
+requires-python = ">= 3.8"
 description = "Ensembl GenomIO -- pipelines to convert basic genomic data into Ensembl cores and back to flatfile"
 readme = "README.md"
 authors = [
@@ -140,7 +134,6 @@
 ignore_missing_imports = true
 show_error_codes = true
 warn_unused_configs = true
-<<<<<<< HEAD
 
 [tool.pytest.ini_options]
 addopts = "-v --tb=native --server=sqlite:///"
@@ -154,6 +147,4 @@
 branch = true
 source = [
     "src/python/ensembl"
-]
-=======
->>>>>>> b434af6f
+]